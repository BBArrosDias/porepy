"""
This module contains a code verification implementation for a manufactured solution for
the two-dimensional, compressible, single phase flow with a single, fully embedded
vertical fracture in the middle of the domain.

The exact solution was obtained by extending the solution from the incompressible
case [1].

In particular, we have added a pressure-dependent density which obeys the following
consitutive relationship:

.. math:

    \rho(p) = \rho_0 \exp{c_f (p - p_0)},

where :math:`\rho` and :math:`p` are the density and pressure, :math:`\rho_0` and
:math:`p_0` are the density and pressure at reference states, and :math:`c_f` is the
fluid compressibility.

References:

    - [1] Varela, J., Ahmed, E., Keilegavlen, E., Nordbotten, J. M., & Radu, F. A.
      (2022). A posteriori error estimates for hierarchical mixed-dimensional
      elliptic equations. Journal of Numerical Mathematics.

"""
from __future__ import annotations

from dataclasses import dataclass
from typing import Callable, Optional

import numpy as np
import sympy as sym

import porepy as pp
from porepy.viz.data_saving_model_mixin import VerificationDataSaving
from tests.functional.setups.manu_flow_incomp_frac import (
    ManuIncompSaveData,
    ManuIncompUtils,
    SingleEmbeddedVerticalFracture,
)
<<<<<<< HEAD
from porepy.viz.data_saving_model_mixin import VerificationDataSaving
from porepy.numerics.ad.equation_system import set_solution_values
=======
>>>>>>> 6eac43db

# PorePy typings
number = pp.number
grid = pp.GridLike

# Material constants for the verification setup. Constants with (**) cannot be
# changed since the manufactured solution implicitly assumes such values.
manu_comp_fluid: dict[str, number] = {
    "viscosity": 1.0,  # (**)
    "compressibility": 0.2,
    "density": 1.0,  # reference value
    "pressure": 0.0,  # reference value
}

manu_comp_solid: dict[str, number] = {
    "normal_permeability": 0.5,  # (**) counteracts division by a/2 in interface law
    "permeability": 1.0,  # (**)
    "residual_aperture": 1.0,  # (**)
    "porosity": 0.1,  # reference value
}


# -----> Data-saving
@dataclass
class ManuCompSaveData(ManuIncompSaveData):
    """Data class to store relevant data from the verification setup."""

    time: number
    """Current simulation time."""


class ManuCompDataSaving(VerificationDataSaving):
    """Mixin class to store relevant data."""

    darcy_flux: Callable[[list[pp.Grid]], pp.ad.Operator]
    """Method that returns the Darcy fluxes in the form of an Ad operator. Usually
    provided by the mixin class :class:`porepy.models.constitutive_laws.DarcysLaw`.

    """

    exact_sol: ManuCompExactSolution
    """Exact solution object."""

    interface_darcy_flux: Callable[
        [list[pp.MortarGrid]], pp.ad.MixedDimensionalVariable
    ]
    """Darcy flux variables on interfaces. Normally defined in a mixin instance of
    :class:`~porepy.models.fluid_mass_balance.VariablesSinglePhaseFlow`.

    """

    pressure: Callable[[list[pp.Grid]], pp.ad.MixedDimensionalVariable]
    """Pressure variable. Normally defined in a mixin instance of
    :class:`~porepy.models.fluid_mass_balance.VariablesSinglePhaseFlow`.

    """

    relative_l2_error: Callable
    """Method for computing the discrete relative L2-error. Normally provided by a
    mixin instance of :class:`~porepy.applications.building_blocks.
    verification_utils.VerificationUtils`.

    """

    def collect_data(self) -> ManuCompSaveData:
        """Collect data from the verification setup.

        Returns:
            ManuCompSaveData object containing the results of the verification for the
            current time.

        """

        sd_matrix: pp.Grid = self.mdg.subdomains()[0]
        sd_frac: pp.Grid = self.mdg.subdomains()[1]
        intf: pp.MortarGrid = self.mdg.interfaces()[0]
        exact_sol: ManuCompExactSolution = self.exact_sol
        t: number = self.time_manager.time

        # Collect data
        exact_matrix_pressure = exact_sol.matrix_pressure(sd_matrix, t)
        matrix_pressure_ad = self.pressure([sd_matrix])
        approx_matrix_pressure = matrix_pressure_ad.evaluate(self.equation_system).val
        error_matrix_pressure = self.relative_l2_error(
            grid=sd_matrix,
            true_array=exact_matrix_pressure,
            approx_array=approx_matrix_pressure,
            is_scalar=True,
            is_cc=True,
        )

        exact_matrix_flux = exact_sol.matrix_flux(sd_matrix, t)
        matrix_flux_ad = self.darcy_flux([sd_matrix])
        approx_matrix_flux = matrix_flux_ad.evaluate(self.equation_system).val
        error_matrix_flux = self.relative_l2_error(
            grid=sd_matrix,
            true_array=exact_matrix_flux,
            approx_array=approx_matrix_flux,
            is_scalar=True,
            is_cc=False,
        )

        exact_frac_pressure = exact_sol.fracture_pressure(sd_frac, t)
        frac_pressure_ad = self.pressure([sd_frac])
        approx_frac_pressure = frac_pressure_ad.evaluate(self.equation_system).val
        error_frac_pressure = self.relative_l2_error(
            grid=sd_frac,
            true_array=exact_frac_pressure,
            approx_array=approx_frac_pressure,
            is_scalar=True,
            is_cc=True,
        )

        exact_frac_flux = exact_sol.fracture_flux(sd_frac, t)
        frac_flux_ad = self.darcy_flux([sd_frac])
        approx_frac_flux = frac_flux_ad.evaluate(self.equation_system).val
        error_frac_flux = self.relative_l2_error(
            grid=sd_frac,
            true_array=exact_frac_flux,
            approx_array=approx_frac_flux,
            is_scalar=True,
            is_cc=False,
        )

        exact_intf_flux = exact_sol.interface_flux(intf, t)
        int_flux_ad = self.interface_darcy_flux([intf])
        approx_intf_flux = int_flux_ad.evaluate(self.equation_system).val
        error_intf_flux = self.relative_l2_error(
            grid=intf,
            true_array=exact_intf_flux,
            approx_array=approx_intf_flux,
            is_scalar=True,
            is_cc=True,
        )

        # Store collected data in data class
        collected_data = ManuCompSaveData(
            approx_frac_flux=approx_frac_flux,
            approx_frac_pressure=approx_frac_pressure,
            approx_intf_flux=approx_intf_flux,
            approx_matrix_flux=approx_matrix_flux,
            approx_matrix_pressure=approx_matrix_pressure,
            error_frac_flux=error_frac_flux,
            error_frac_pressure=error_frac_pressure,
            error_intf_flux=error_intf_flux,
            error_matrix_flux=error_matrix_flux,
            error_matrix_pressure=error_matrix_pressure,
            exact_frac_flux=exact_frac_flux,
            exact_frac_pressure=exact_frac_pressure,
            exact_intf_flux=exact_intf_flux,
            exact_matrix_flux=exact_matrix_flux,
            exact_matrix_pressure=exact_matrix_pressure,
            time=t,
        )

        return collected_data


# -----> Exact solution
class ManuCompExactSolution:
    """Class containing the exact manufactured solution for the verification setup."""

    def __init__(self, setup):
        """Constructor of the class."""

        # Retrieve material constant from the setup
        rho_0 = setup.fluid.density()  # [kg * m^-3]  Reference fluid density
        p_0 = setup.fluid.pressure()  # [Pa] Reference fluid pressure
        c_f = setup.fluid.compressibility()  # [Pa^-1]  Fluid compressibility
        phi_0 = setup.solid.porosity()  # [-] Reference porosity

        # Symbolic variables
        x, y, t = sym.symbols("x y t")

        # Smoothness coefficient
        n = 1.5

        # Distance and bubble functions
        distance_fun = [
            ((x - 0.5) ** 2 + (y - 0.25) ** 2) ** 0.5,  # bottom
            ((x - 0.5) ** 2) ** 0.5,  # middle
            ((x - 0.5) ** 2 + (y - 0.75) ** 2) ** 0.5,  # top
        ]
        bubble_fun = (y - 0.25) ** 2 * (y - 0.75) ** 2

        # Exact pressure in the matrix
        p_matrix = [
            t * (distance_fun[0] ** (1 + n)),
            t * (distance_fun[1] ** (1 + n) + bubble_fun * distance_fun[1]),
            t * (distance_fun[2] ** (1 + n)),
        ]

        # Exact Darcy flux in the matrix
        q_matrix = [[-sym.diff(p, x), -sym.diff(p, y)] for p in p_matrix]

        # Exact density in the matrix
        rho_matrix = [rho_0 * sym.exp(c_f * (p - p_0)) for p in p_matrix]

        # Exact mass flux in the matrix
        mf_matrix = [[rho * q[0], rho * q[1]] for (rho, q) in zip(rho_matrix, q_matrix)]

        # Exact divergence of the mass flux in the matrix
        div_mf_matrix = [sym.diff(mf[0], x) + sym.diff(mf[1], y) for mf in mf_matrix]

        # Exact accumulation term in the matrix
        accum_matrix = [sym.diff(phi_0 * rho, t) for rho in rho_matrix]

        # Exact source term in the matrix
        f_matrix = [
            accum + div_mf for (accum, div_mf) in zip(accum_matrix, div_mf_matrix)
        ]

        # Exact flux on the interface (mortar fluxes)
        q_intf = t * bubble_fun

        # Exact density on the interface
        rho_intf = 1.0  # density evaluates to 1 at x = 0.5, 0.25 <= y <= 0.75

        # Exact mass flux on the interface
        mf_intf = rho_intf * q_intf

        # Exact pressure in the fracture
        p_frac = -t * bubble_fun

        # Exact Darcy flux in the fracture
        q_frac = -sym.diff(p_frac, y)

        # Exact density in the fracture
        rho_frac = rho_0 * sym.exp(c_f * (p_frac - p_0))

        # Exact mass flux in the fracture
        mf_frac = rho_frac * q_frac

        # Exact accumulation in the fracture
        accum_frac = sym.diff(phi_0 * rho_frac, t)

        # Exact divergence of the mass flux in the fracture
        div_mf_frac = sym.diff(mf_frac, y)

        # Exact source in the fracture
        f_frac = accum_frac + div_mf_frac - 2 * mf_intf

        # Public attributes
        self.p_matrix = p_matrix
        self.q_matrix = q_matrix
        self.rho_matrix = rho_matrix
        self.mf_matrix = mf_matrix
        self.f_matrix = f_matrix

        self.p_frac = p_frac
        self.q_frac = q_frac
        self.rho_frac = rho_frac
        self.mf_frac = mf_frac
        self.f_frac = f_frac

        self.q_intf = q_intf
        self.rho_intf = rho_intf
        self.mf_intf = mf_intf

        # Private attributes
        self._bubble = bubble_fun

    def matrix_pressure(self, sd_matrix: pp.Grid, time: number) -> np.ndarray:
        """Evaluate exact matrix pressure [Pa] at the cell centers.

        Parameters:
            sd_matrix: Matrix grid.
            time: Time in seconds.

        Returns:
            Array of ``shape=(sd_matrix.num_cells, )`` containing the exact pressures at
            the cell centers at the given ``time``.

        """
        # Symbolic variables
        x, y, t = sym.symbols("x y t")

        # Get list of cell indices
        cc = sd_matrix.cell_centers
        bot = cc[1] < 0.25
        mid = (cc[1] >= 0.25) & (cc[1] <= 0.75)
        top = cc[1] > 0.75
        cell_idx = [bot, mid, top]

        # Lambdify expression
        p_fun = [sym.lambdify((x, y, t), p, "numpy") for p in self.p_matrix]

        # Cell-centered pressures
        p_cc = np.zeros(sd_matrix.num_cells)
        for p, idx in zip(p_fun, cell_idx):
            p_cc += p(cc[0], cc[1], time) * idx

        return p_cc

    def matrix_flux(self, sd_matrix: pp.Grid, time: number) -> np.ndarray:
        """Evaluate exact matrix Darcy flux [m^3 * s^-1] at the face centers .

        Parameters:
            sd_matrix: Matrix grid.
            time: Time in seconds.

        Returns:
            Array of ``shape=(sd_matrix.num_faces, )`` containing the exact Darcy
            fluxes at the face centers at the given ``time``.

        Note:
            The returned fluxes are already scaled with ``sd_matrix.face_normals``.

        """
        # Symbolic variables
        x, y, t = sym.symbols("x y t")

        # Get list of face indices
        fc = sd_matrix.face_centers
        bot = fc[1] < 0.25
        mid = (fc[1] >= 0.25) & (fc[1] <= 0.75)
        top = fc[1] > 0.75
        face_idx = [bot, mid, top]

        # Lambdify bubble function
        bubble_fun = sym.lambdify((y, t), self._bubble, "numpy")

        # Lambdify expression
        q_fun = [
            [
                sym.lambdify((x, y, t), q[0], "numpy"),
                sym.lambdify((x, y, t), q[1], "numpy"),
            ]
            for q in self.q_matrix
        ]

        # Face-centered Darcy fluxes
        fn = sd_matrix.face_normals
        q_fc = np.zeros(sd_matrix.num_faces)
        for q, idx in zip(q_fun, face_idx):
            q_fc += (
                q[0](fc[0], fc[1], time) * fn[0] + q[1](fc[0], fc[1], time) * fn[1]
            ) * idx

        # We need to correct the values of the exact Darcy fluxes at the internal
        # boundaries since they evaluate to NaN due to a division by zero (this
        # happens because the distance function evaluates to zero on internal
        # boundaries).

        # For the correction, we exploit the fact that (rho_matrix * q_matrix) \dot n =
        # (rho_intf * q_intf) holds in a continuous sense. Furthermore, for our
        # problem, rho_matrix = rho_intf = 1.0 at x = 0.5 and 0.25 <= y <= 0.75 . Thus,
        # the previous equality can be simplified to q_matrix \dot n = q_intf on the
        # internal boundaries.

        # Here, we cannot use the face normals since we'll get wrong signs (not
        # entirely sure why). Instead, we multiply by the face area and the face sign.
        frac_faces = np.where(sd_matrix.tags["fracture_faces"])[0]
        q_fc[frac_faces] = (
            bubble_fun(fc[1][frac_faces], time)
            * sd_matrix.face_areas[frac_faces]
            * sd_matrix.signs_and_cells_of_boundary_faces(frac_faces)[0]
        )

        return q_fc

    def matrix_source(self, sd_matrix: pp.Grid, time: number) -> np.ndarray:
        """Compute exact integrated matrix source.

        Parameters:
            sd_matrix: Matrix grid.
            time: float

        Returns:
            Array of ``shape=(sd_matrix.num_cells, )`` containing the exact integrated
            sources at the given ``time``.

        """
        # Symbolic variables
        x, y, t = sym.symbols("x y t")

        # Get list of cell indices
        cc = sd_matrix.cell_centers
        bot = cc[1] < 0.25
        mid = (cc[1] >= 0.25) & (cc[1] <= 0.75)
        top = cc[1] > 0.75
        cell_idx = [bot, mid, top]

        # Lambdify expression
        f_fun = [sym.lambdify((x, y, t), f, "numpy") for f in self.f_matrix]

        # Integrated cell-centered sources
        vol = sd_matrix.cell_volumes
        f_cc = np.zeros(sd_matrix.num_cells)
        for f, idx in zip(f_fun, cell_idx):
            f_cc += f(cc[0], cc[1], time) * vol * idx

        return f_cc

    def fracture_pressure(self, sd_frac: pp.Grid, time: number) -> np.ndarray:
        """Evaluate exact fracture pressure at the cell centers.

        Parameters:
            sd_frac: Fracture grid.
            time: time in seconds.

        Returns:
            Array of ``shape=(sd_frac.num_cells, )`` containing the exact pressures at
            the cell centers at the given ``time``.

        """
        # Symbolic variable
        y, t = sym.symbols("y t")

        # Cell centers
        cc = sd_frac.cell_centers

        # Lambdify expression
        p_fun = sym.lambdify((y, t), self.p_frac, "numpy")

        # Evaluate at the cell centers
        p_cc = p_fun(cc[1], time)

        return p_cc

    def fracture_flux(self, sd_frac: pp.Grid, time: number) -> np.ndarray:
        """Evaluate exact fracture Darcy flux at the face centers.

        Parameters:
            sd_frac: Fracture grid.
            time: float

        Returns:
            Array of ``shape=(sd_frac.num_faces, )`` containing the exact Darcy
            fluxes at the face centers at the given ``time``.

        Note:
            The returned fluxes are already scaled with ``sd_face.face_normals``.

        """
        # Symbolic variable
        y, t = sym.symbols("y t")

        # Face centers and face normals
        fc = sd_frac.face_centers
        fn = sd_frac.face_normals

        # Lambdify expression
        q_fun = sym.lambdify((y, t), self.q_frac, "numpy")

        # Evaluate at the face centers and scale with face normals
        q_fc = q_fun(fc[1], time) * fn[1]

        return q_fc

    def fracture_source(self, sd_frac: pp.Grid, time: number) -> np.ndarray:
        """Compute exact integrated fracture source.

        Parameters:
            sd_frac: Fracture grid.
            time: time in seconds.

        Returns:
            Array of ``shape=(sd_frac.num_cells, )`` containing the exact integrated
            sources for a the given ``time``.

        """
        # Symbolic variable
        y, t = sym.symbols("y t")

        # Cell centers and volumes
        cc = sd_frac.cell_centers
        vol = sd_frac.cell_volumes

        # Lambdify expression
        f_fun = sym.lambdify((y, t), self.f_frac, "numpy")

        # Evaluate and integrate
        f_cc = f_fun(cc[1], time) * vol

        return f_cc

    def interface_flux(self, intf: pp.MortarGrid, time: number) -> np.ndarray:
        """Compute exact mortar fluxes at the interface.

        Parameters:
            intf: Mortar grid.
            time: time in seconds.

        Returns:
            Array of ``shape=(intf.num_cells, )`` containing the exact mortar fluxes
            at the given ``time``.

        Note:
            The returned mortar fluxes are already scaled with ``intf.cell_volumes``.

        """
        # Symbolic variable
        y, t = sym.symbols("y t")

        # Cell centers and volumes
        cc = intf.cell_centers
        vol = intf.cell_volumes

        # Lambdify expression
        lmbda_fun = sym.lambdify((y, t), self.q_intf, "numpy")

        # Evaluate and integrate
        lmbda_cc = lmbda_fun(cc[1], time) * vol

        return lmbda_cc

    def matrix_boundary_pressure(self, sd_matrix: pp.Grid, time: number) -> np.ndarray:
        """Exact pressure at the boundary faces.

        Parameters:
            sd_matrix: Matrix grid.
            time: time in seconds.

        Returns:
            Array of ``shape=(sd_matrix.num_faces, )`` with the exact pressure values
            on the exterior boundary faces at the given ``time``.

        """
        # Symbolic variables
        x, y, t = sym.symbols("x y t")

        # Get list of face indices
        fc = sd_matrix.face_centers
        bot = fc[1] < 0.25
        mid = (fc[1] >= 0.25) & (fc[1] <= 0.75)
        top = fc[1] > 0.75
        face_idx = [bot, mid, top]

        # Boundary faces
        bc_faces = sd_matrix.get_boundary_faces()

        # Lambdify expression
        p_fun = [sym.lambdify((x, y, t), p, "numpy") for p in self.p_matrix]

        # Boundary pressures
        p_bf = np.zeros(sd_matrix.num_faces)
        for p, idx in zip(p_fun, face_idx):
            p_bf[bc_faces] += p(fc[0], fc[1], time)[bc_faces] * idx[bc_faces]

        return p_bf

    def matrix_boundary_density(self, sd_matrix: pp.Grid, time: float) -> np.ndarray:
        """Exact density at the boundary faces.

        Parameters:
            sd_matrix: Matrix grid.
            time: time in seconds.

        Returns:
            Array of ``shape=(sd_matrix.num_faces, )`` with the exact density values
            on the exterior boundary faces for the given ``time``.

        """
        # Symbolic variables
        x, y, t = sym.symbols("x y t")

        # Get list of face indices
        fc = sd_matrix.face_centers
        bot = fc[1] < 0.25
        mid = (fc[1] >= 0.25) & (fc[1] <= 0.75)
        top = fc[1] > 0.75
        face_idx = [bot, mid, top]

        # Boundary faces
        bc_faces = sd_matrix.get_boundary_faces()

        # Lambdify expression
        rho_fun = [sym.lambdify((x, y, t), rho, "numpy") for rho in self.rho_matrix]

        # Boundary pressures
        rho_bf = np.zeros(sd_matrix.num_faces)
        for rho, idx in zip(rho_fun, face_idx):
            rho_bf[bc_faces] += rho(fc[0], fc[1], time)[bc_faces] * idx[bc_faces]

        return rho_bf


# -----> Boundary conditions
class ManuCompBoundaryConditions:
    """Set boundary conditions for the simulation model."""

    domain_boundary_sides: Callable[[pp.Grid], pp.domain.DomainSides]
    """Utility function to access the domain boundary sides."""

    mdg: pp.MixedDimensionalGrid
    """Mixed-dimensional grid object."""

    time_manager: pp.TimeManager
    """Properly initialized time manager object."""

    def bc_type_darcy(self, sd: pp.Grid) -> pp.BoundaryCondition:
        """Set boundary condition types for the elliptic discretization."""
        if sd.dim == 2:  # Dirichlet for the matrix
            boundary_faces = self.domain_boundary_sides(sd).all_bf
            return pp.BoundaryCondition(sd, boundary_faces, "dir")
        else:  # Neumann for the fracture tips
            boundary_faces = self.domain_boundary_sides(sd).all_bf
            return pp.BoundaryCondition(sd, boundary_faces, "neu")

    def bc_type_mobrho(self, sd: pp.Grid) -> pp.BoundaryCondition:
        """Set boundary condition types for the upwind discretization."""
        if sd.dim == 2:  # Dirichlet for the matrix
            boundary_faces = self.domain_boundary_sides(sd).all_bf
            return pp.BoundaryCondition(sd, boundary_faces, "dir")
        else:  # Neumann for the fracture tips
            boundary_faces = self.domain_boundary_sides(sd).all_bf
            return pp.BoundaryCondition(sd, boundary_faces, "neu")

    def bc_values_darcy(self, subdomains: list[pp.Grid]) -> pp.ad.DenseArray:
        """Set boundary condition values for the elliptic discretization."""
        bc_values = pp.ad.TimeDependentDenseArray(
            name="darcy_bc_values", subdomains=subdomains, previous_timestep=True
        )
        return bc_values

    def bc_values_mobrho(self, subdomains: list[pp.Grid]) -> pp.ad.DenseArray:
        """Set boundary condition values for the upwind discretization."""
        bc_values = pp.ad.TimeDependentDenseArray(
            name="mobrho_bc_values", subdomains=subdomains, previous_timestep=True
        )
        return bc_values


# -----> Balance equations
class ManuCompBalanceEquation(pp.fluid_mass_balance.MassBalanceEquations):
    """Modify balance equation to account for external sources."""

    def fluid_source(self, subdomains: list[pp.Grid]) -> pp.ad.Operator:
        """Modify balance equation to account for time-dependent external sources."""

        # Internal sources are inherit from parent class
        internal_sources: pp.ad.Operator = super().fluid_source(subdomains)

        # External sources are retrieved from SOLUTIONS and wrapped as an
        # AdArray
        external_sources = pp.ad.TimeDependentDenseArray(
            name="external_sources",
            subdomains=self.mdg.subdomains(),
            previous_timestep=True,
        )

        # Add-up contribution
        fluid_source = internal_sources + external_sources
        fluid_source.set_name("Time-dependent fluid source")

        return fluid_source


# -----> Solution strategy
class ManuCompSolutionStrategy(pp.fluid_mass_balance.SolutionStrategySinglePhaseFlow):
    """Modified solution strategy for the verification setup."""

    mdg: pp.MixedDimensionalGrid
    """Mixed-dimensional grid."""

    darcy_flux: Callable[[list[pp.Grid]], pp.ad.Operator]
    """Method that returns the Darcy fluxes in the form of an Ad operator. Usually
    provided by the mixin class :class:`porepy.models.constitutive_laws.DarcysLaw`.

    """

    exact_sol: ManuCompExactSolution
    """Exact solution object."""

    fluid: pp.FluidConstants
    """Object containing the fluid constants."""

    plot_results: Callable
    """Method to plot results of the verification setup. Usually provided by the
    mixin class :class:`SetupUtilities`.

    """

    results: list[ManuCompSaveData]
    """List of SaveData objects."""

    solid: pp.SolidConstants
    """Object containing the solid constants."""

    def __init__(self, params: dict):
        """Constructor of the class."""
        super().__init__(params)

        self.exact_sol: ManuCompExactSolution
        """Exact solution object."""

        self.results: list[ManuCompSaveData] = []
        """Object that stores exact and approximated solutions and L2 errors."""

        self.subdomain_darcy_flux_variable: str = "darcy_flux"
        """Keyword to access the subdomain Darcy fluxes."""

    def set_materials(self):
        """Set material constants for the verification setup."""
        super().set_materials()

        # Sanity checks
        assert self.fluid.viscosity() == 1
        assert self.solid.permeability() == 1
        assert self.solid.residual_aperture() == 1
        assert self.solid.normal_permeability() == 0.5

        # Instantiate exact solution object
        self.exact_sol = ManuCompExactSolution(self)

    def before_nonlinear_loop(self) -> None:
        """Update values of external sources and boundary conditions."""

        # Retrieve subdomains and data dictionaries
        sd_matrix = self.mdg.subdomains()[0]
        data_matrix = self.mdg.subdomain_data(sd_matrix)
        sd_frac = self.mdg.subdomains()[1]
        data_frac = self.mdg.subdomain_data(sd_frac)

        # Retrieve current time
        t = self.time_manager.time

        # Sources
        matrix_source = self.exact_sol.matrix_source(sd_matrix, t)

        set_solution_values(
            name="external_sources",
            values=matrix_source,
            data=data_matrix,
            time_step_index=0,
        )

        frac_source = self.exact_sol.fracture_source(sd_frac, t)

        set_solution_values(
            name="external_sources",
            values=frac_source,
            data=data_frac,
            time_step_index=0,
        )

        # Boundary conditions for the elliptic discretization
        matrix_pressure_boundary = self.exact_sol.matrix_boundary_pressure(sd_matrix, t)

        set_solution_values(
            name="darcy_bc_values",
            values=matrix_pressure_boundary,
            data=data_matrix,
            time_step_index=0,
        )
        set_solution_values(
            name="darcy_bc_values",
            values=np.zeros(sd_frac.num_faces),
            data=data_frac,
            time_step_index=0,
        )

        # Boundary conditions for the upwind discretization
        matrix_density_boundary = self.exact_sol.matrix_boundary_density(sd_matrix, t)
        viscosity = self.fluid.viscosity()
        matrix_mobrho = matrix_density_boundary / viscosity

        set_solution_values(
            name="mobrho_bc_values",
            values=matrix_mobrho,
            data=data_matrix,
            time_step_index=0,
        )

        set_solution_values(
            name="mobrho_bc_values",
            values=np.zeros(sd_frac.num_faces),
            data=data_frac,
            time_step_index=0,
        )

    def after_simulation(self) -> None:
        """Method to be called after the simulation has finished."""
        if self.params.get("plot_results", False):
            self.plot_results()


# -----> Mixer
class ManuCompFlowSetup(  # type: ignore[misc]
    SingleEmbeddedVerticalFracture,
    ManuCompBalanceEquation,
    ManuCompBoundaryConditions,
    ManuCompSolutionStrategy,
    ManuIncompUtils,
    ManuCompDataSaving,
    pp.fluid_mass_balance.SinglePhaseFlow,
):
    """
    Mixer class for the compressible flow with a single fracture verification setup.

    """<|MERGE_RESOLUTION|>--- conflicted
+++ resolved
@@ -39,11 +39,7 @@
     ManuIncompUtils,
     SingleEmbeddedVerticalFracture,
 )
-<<<<<<< HEAD
-from porepy.viz.data_saving_model_mixin import VerificationDataSaving
 from porepy.numerics.ad.equation_system import set_solution_values
-=======
->>>>>>> 6eac43db
 
 # PorePy typings
 number = pp.number
