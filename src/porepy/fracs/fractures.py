--- conflicted
+++ resolved
@@ -156,11 +156,7 @@
         Parameters:
             p (np.ndarray, 3xn): Points to add
             check_convexity (boolean, optional): Verify that the polygon is
-<<<<<<< HEAD
-                convex. Defaults to true
-=======
                 convex. Defaults to true.
->>>>>>> 0d38b058
             tol (double): Tolerance used to check if the point already exists.
 
         Return:
@@ -170,9 +166,6 @@
         self.p = np.hstack((self.p, p))
         self.p, _, _ = setmembership.unique_columns_tol(self.p, tol=tol)
 
-<<<<<<< HEAD
-        self.points_2_ccw()
-=======
         # Sort points to ccw
         self.p = self.p[:, self.points_2_ccw()]
 
@@ -183,7 +176,6 @@
 
     def remove_points(self, ind, keep_orig=False):
         """ Remove points from the fracture definition
->>>>>>> 0d38b058
 
         Parameters:
             ind (np array-like): Indices of points to remove.
@@ -306,10 +298,6 @@
             L (Two fractures intersect at a boundary)
             T (Boundary segment of one fracture lies partly or completely in
                 the plane of another)
-<<<<<<< HEAD
-=======
-
->>>>>>> 0d38b058
         Parameters:
             other (Fracture): To test intersection with.
             tol (double): Geometric tolerance
@@ -438,14 +426,10 @@
                                                                 self.p,
                                                                 tol=tol)
 
-
         # Short cut: If no boundary intersections, we return the interior
         # points
         if len(bound_sect_self_other) == 0 and len(bound_sect_other_self) == 0:
             if check_point_contact and int_points.shape[1] == 1:
-<<<<<<< HEAD
-                raise ValueError('Contact in a single point not allowed')
-=======
                 #  contacts are not implemented. Give a warning, return no
                 # interseciton, and hope the meshing software is merciful
                 if hasattr(self, 'index') and hasattr(other, 'index'):
@@ -458,7 +442,6 @@
                                    with no index. Coordinate: (%.5f, %.5f,
                                    %.5f)""", *int_points)
                 return np.empty((3, 0)), on_boundary_self, on_boundary_other
->>>>>>> 0d38b058
             # None of the intersection points lay on the boundary
             else:
                 def point_on_segment(ip, poly):
@@ -483,14 +466,6 @@
                 return int_points, on_boundary_self, on_boundary_other
 
         # Else, we have boundary intersection, and need to process them
-<<<<<<< HEAD
-        bound_pt_self, self_segment, _, self_cuts_through = \
-                self._process_segment_isect(bound_sect_self_other, self.p, tol)
-
-        bound_pt_other, other_segment, _, other_cuts_through = \
-                self._process_segment_isect(bound_sect_other_self, other.p,
-                                            tol)
-=======
         bound_pt_self, self_segment, is_vertex_self, self_cuts_through = \
                 self._process_segment_isect(bound_sect_self_other, self.p, tol,
                                             other.p)
@@ -498,7 +473,6 @@
         bound_pt_other, other_segment, is_vertex_other, other_cuts_through = \
                 self._process_segment_isect(bound_sect_other_self, other.p,
                                             tol, self.p)
->>>>>>> 0d38b058
 
         # Run some sanity checks
 
@@ -538,12 +512,6 @@
         if self_segment:
             assert other_segment  # This should be reflexive
             assert bound_pt_self.shape[1] == 2
-<<<<<<< HEAD
-            assert np.allclose(bound_pt_self, bound_pt_other)
-            on_boundary_self = [True, True]
-            on_boundary_other = [True, True]
-            return bound_pt_self, on_boundary_self, on_boundary_other
-=======
 
             # Depending on whether the intersection points are also vertexes
             # of the polygons, bound_pt_self and other need not be identical.
@@ -555,54 +523,11 @@
             on_boundary_self = [True, True]
             on_boundary_other = [True, True]
             return bound_pt, on_boundary_self, on_boundary_other
->>>>>>> 0d38b058
 
         # Case where one boundary segment of one fracture cuts through two
         # boundary segment (thus the surface) of the other fracture. Gives a
         # T-type intersection
         if self_cuts_through:
-<<<<<<< HEAD
-            assert np.allclose(bound_pt_self, bound_pt_other)
-            on_boundary_self = True
-            on_boundary_other = False
-            return bound_pt_self, on_boundary_self, on_boundary_other
-        elif other_cuts_through:
-            assert np.allclose(bound_pt_self, bound_pt_other)
-            on_boundary_self = False
-            on_boundary_other = True
-            return bound_pt_self, on_boundary_self, on_boundary_other
-
-        # By now, there should be a single member of bound_pt
-        assert bound_pt_self.shape[1] == 1 or bound_pt_self.shape[1] == 2
-        assert bound_pt_other.shape[1] == 1 or bound_pt_other.shape[1] == 2
-        bound_pt = np.hstack((int_points, bound_pt_self))
-
-        # Check if there are two boundary points on the same segment. If so,
-        # this is a boundary segment.
-        on_boundary_self = False
-        if bound_pt_self.shape[1] == 2:
-            if bound_sect_self_other[0][0] == bound_sect_self_other[1][0]:
-                on_boundary_self = True
-        on_boundary_other = False
-        if bound_pt_other.shape[1] == 2:
-            if bound_sect_other_self[0][0] == bound_sect_other_self[1][0]:
-                on_boundary_other = True
-        # Special case if a segment is cut as one interior point (by its
-        # vertex), and a boundary point on the same segment, this is a boundary
-        # segment
-        if int_points.shape[1] == 1 and bound_pt_self.shape[1] == 1:
-            is_vert, vi = self.is_vertex(int_points)
-            seg_i = bound_sect_self_other[0][0]
-            nfp = self.p.shape[1]
-            if is_vert and (vi == seg_i or (seg_i+1) % nfp == vi):
-                on_boundary_self = True
-        if int_points.shape[1] == 1 and bound_pt_other.shape[1] == 1:
-            is_vert, vi = other.is_vertex(int_points)
-            seg_i = bound_sect_other_self[0][0]
-            nfp = other.p.shape[1]
-            if is_vert and (vi == seg_i or (seg_i+1) % nfp == vi):
-                on_boundary_other = True
-=======
             on_boundary_self = True
             on_boundary_other = False
             # Depending on whether the intersection points are also vertexes
@@ -627,7 +552,6 @@
             return bound_pt, on_boundary_self, on_boundary_other
 
         bound_pt = np.hstack((int_points, bound_pt_self))
->>>>>>> 0d38b058
 
         # Check if there are two boundary points on the same segment. If so,
         # this is a boundary segment.
@@ -1106,18 +1030,12 @@
         self.tol = tol
         self.verbose = verbose
 
-<<<<<<< HEAD
-        # Initialize with an empty domain. Can be modified later by a call to
-        # 'impose_external_boundary()'
-        self.domain = None
-=======
         # Initialize mesh size parameters as empty
         self.h_min = None
         self.h_ideal = None
 
         # No auxiliary points have been added
         self.auxiliary_points_added = False
->>>>>>> 0d38b058
 
     def add(self, f):
         # Careful here, if we remove one fracture and then add, we'll have
@@ -1271,17 +1189,6 @@
         if self.verbose > 1:
             self._verify_fractures_in_plane(all_p, edges, edges_2_frac)
 
-<<<<<<< HEAD
-
-        # With all edges being non-intersecting, the next step is to split the
-        # fractures into polygons formed of boundary edges, intersection edges
-        # and auxiliary edges that connect the boundary and intersections.
-#        all_p, edges, is_boundary_edge, poly_segments, poly_2_frac\
-#                = self._split_into_polygons(all_p, edges, edges_2_frac,
-#                                            is_boundary_edge)
-
-=======
->>>>>>> 0d38b058
         # Store the full decomposition.
         self.decomposition = {'points': all_p,
                               'edges': edges.astype('int'),
@@ -1425,12 +1332,7 @@
         logger.info("""Uniquify points and edges, starting with %i points, %i
                     edges""", all_p.shape[1], edges.shape[1])
 
-<<<<<<< HEAD
-        relative = np.amax(np.linalg.norm(all_p, axis=0))
-        all_p = cg.snap_to_grid(all_p, tol=self.tol/relative)
-=======
 #        all_p = cg.snap_to_grid(all_p, tol=self.tol)
->>>>>>> 0d38b058
 
         # We now need to find points that occur in multiple places
         p_unique, unique_ind_p, \
@@ -1644,332 +1546,6 @@
         # way that ensures that no polygon lies on both sides of an
         # intersection edge.
 
-<<<<<<< HEAD
-    def _split_into_polygons(self, all_p, edges, edges_2_frac, is_boundary_edge):
-        """
-        Split the fracture surfaces into non-intersecting polygons.
-
-        Starting from a description of the fracture polygons and their
-        intersection lines (which should be non-intersecting), the fractures
-        are split into sub-polygons which they may share a boundary, but no
-        sub-polygon intersect the surface of another. This step is necessary
-        for the fracture network to be ammenable to gmsh.
-
-        The sub-polygons are defined by drawing auxiliary lines between
-        fracture points. This expands the global set of edges, but not the
-        points. The auxiliary lines will be sent to gmsh as constraints on the
-        gridding algorithm.
-
-        TODO: The restriction that the auxiliary lines can only be drawn
-        between existing lines can create unfortunate constraints in the
-        gridding, in terms of sharp angles etc. This can be alleviated by
-        adding additional points to the global description. However, if a point
-        is added to an intersection edge, this will require an update of all
-        fractures sharing that intersection. Not sure what the right thing to
-        do here is.
-
-        Parameters:
-            all_p (np.ndarray, 3xn): Coordinates of all points used to describe
-                the fracture polygons, and their intersections. Should be
-                unique.
-            edges (np.ndarray, 2xn): Connections between points, formed either
-                by a fracture boundary, or a fracture intersection.
-            edges_2_frac (list): For each edge, index of all fractures that
-                point to the edge.
-            is_boundary_edge (np.ndarray of bool, size=num_edges): A flag
-                telling whether the edge is on the boundary of a fracture.
-
-        Returns:
-            np.ndarray (3xn_pt): Coordinates of all points used to describe the
-                fractures.
-            np.ndarray (3xn_edges): Connections between points, formed by
-                fracture boundaries, fracture intersections, or auxiliary lines
-                needed to form sub-polygons. The auxiliary lines will be added
-                towards the end of the array.
-            np.ndarray (boolean, 3xn_edges_orig): Flag telling if an edge is on
-                the boundary of a fracture. NOTE: The list is *not* expanded as
-                auxiliary lines are added; these are known to not be on the
-                boundary. The legth of this output, relative to the second, can
-                thus be used to flag auxiliary lines.
-            list of np.ndarray: Each item contains a sub-polygon, specified by
-                the global indices of its vertices.
-            list of int: For each sub-polygon, index of the fracture it forms a
-                part of.
-
-            Note that for the moment, the first and third outputs are not
-            modified compared to respective input. This will change if the
-            splitting is allowed to introduce new additional points.
-
-        """
-        logger.info('Split fractures into non-intersecting polygons')
-        start_time = time.time()
-
-        # For each polygon, list of segments that make up the polygon
-        poly_segments = []
-        # Which fracture is the polygon part of
-        poly_2_frac = []
-
-        for fi, _ in enumerate(self._fractures):
-
-            if self.verbose > 1:
-                print('  Split fracture no ' + str(fi))
-
-            # Identify the edges associated with this fracture
-            # It would have been more convenient to use an inverse
-            # relationship frac_2_edge here, but that would have made the
-            # update for new edges (towards the end of this loop) more
-            # cumbersome.
-            edges_loc_ind = []
-            for ei, e in enumerate(edges_2_frac):
-                if np.any(e == fi):
-                    edges_loc_ind.append(ei)
-
-            edges_loc = np.vstack((edges[:, edges_loc_ind],
-                                   np.array(edges_loc_ind)))
-            p_ind_loc = np.unique(edges_loc[:2])
-            p_loc = all_p[:, p_ind_loc]
-
-            p_2d, edges_2d, _, _ = self._points_2_plane(p_loc, edges_loc,
-                                                        p_ind_loc)
-
-
-            # Add a tag to trace the edges during splitting
-            edges_2d[2] = edges_loc[2]
-
-            # Flag of whether the constraint is an internal boundary (as
-            # opposed to boundary of the polygon)
-            internal_boundary = np.where([not is_boundary_edge[i]
-                                          for i in edges_2d[2]])[0]
-
-            # Create a dictionary of input information to triangle
-            triangle_opts = {'vertices': p_2d.transpose(),
-                             'segments': edges_2d[:2].transpose(),
-                             'segment_markers':
-                             edges_2d[2].transpose().astype('int32')
-                            }
-            # Run a constrained Delaunay triangulation.
-            t = triangle.triangulate(triangle_opts, 'p')
-
-            # Pull out information on the triangulation
-            segment_markers = \
-                np.squeeze(np.asarray(t['segment_markers']).transpose())
-            tri = np.sort(np.asarray(t['triangles']).transpose(), axis=0)
-            p = np.asarray(t['vertices']).transpose()
-            segments = np.sort(np.asarray(t['segments']).transpose(), axis=0)
-
-            relative = np.amax(np.linalg.norm(p, axis=0))
-            p = cg.snap_to_grid(p, tol=self.tol/relative)
-
-            # It turns out that Triangle sometime creates (almost) duplicate
-            # points. Our algorithm are based on the points staying, thus these
-            # need to go.
-            # The problem is characterized by output from Triangle having more
-            # points than the input.
-            if p.shape[1] > p_2d.shape[1]:
-
-                # Identify duplicate points
-                # Not sure about tolerance used here
-                p, _, old_2_new = \
-                    setmembership.unique_columns_tol(p, tol=np.sqrt(self.tol))
-                # Update segment and triangle coordinates to refer to unique
-                # points
-                segments = old_2_new[segments]
-                tri = old_2_new[tri]
-
-                # Remove segments with the same start and endpoint
-                segments_remove = np.argwhere(np.diff(segments, axis=0)[0] == 0)
-                segments = np.delete(segments, segments_remove, axis=1)
-                segment_markers = np.delete(segment_markers, segments_remove)
-
-                # Remove segments that exist in duplicates (a, b) and (b, a)
-                segments.sort(axis=0)
-                segments, new_2_old_seg, _ = \
-                        setmembership.unique_columns_tol(segments)
-                segment_markers = segment_markers[new_2_old_seg]
-
-                # Look for degenerate triangles, where the same point occurs
-                # twice
-                tri.sort(axis=0)
-                degenerate_tri = np.any(np.diff(tri, axis=0) == 0, axis=0)
-                tri = tri[:, np.logical_not(degenerate_tri)]
-
-                # Remove duplicate triangles, if any
-                tri, _, _ = setmembership.unique_columns_tol(tri)
-
-
-            # We need a connection map between cells. The simplest option was
-            # to construct a simplex grid, and use the associated function.
-            # While we were at it, we could have used this to find cell
-            # centers, cell-face (segment) mappings etc, but for reason, that
-            # did not happen.
-            g = simplex.TriangleGrid(p, tri)
-            g.compute_geometry()
-            c2c = g.cell_connection_map()
-
-            def cells_of_segments(cells, s):
-                # Find the cells neighboring
-                hit_0 = np.logical_or(cells[0] == s[0], cells[0] ==
-                                      s[1]).astype('int')
-                hit_1 = np.logical_or(
-                    cells[1] == s[0], cells[1] == s[1]).astype('int')
-                hit_2 = np.logical_or(
-                    cells[2] == s[0], cells[2] == s[1]).astype('int')
-                hit = np.squeeze(np.where(hit_0 + hit_1 + hit_2 == 2))
-                return hit
-
-            px = p[0]
-            py = p[1]
-            # Cell centers (in 2d coordinates)
-            cell_c = np.vstack((np.mean(px[tri], axis=0),
-                                np.mean(py[tri], axis=0)))
-
-            # The target sub-polygons should have intersections as an external
-            # boundary. The sub-polygons are grown from triangles on each side of
-            # the intersection, denoted cw and ccw.
-            cw_cells = []
-            ccw_cells = []
-
-            # For each internal boundary, find the cells on each side of the
-            # boundary; these will be assigned to different polygons. For the
-            # moment, there should be a single cell along each side of the
-            # boundary, but this may change in the future.
-
-            if internal_boundary.size == 0:
-                # For non-intersecting fractures, we just need a single seed
-                cw_cells = [0]
-            else:
-                # Full treatment
-                for ib in internal_boundary:
-                    segment_match = np.squeeze(np.where(segment_markers ==
-                                                        edges_2d[2, ib]))
-                    loc_segments = segments[:, segment_match]
-                    loc_cells = cells_of_segments(tri, loc_segments)
-
-                    p_0 = p_2d[:, edges_2d[0, ib]]
-                    p_1 = p_2d[:, edges_2d[1, ib]]
-
-                    cw_loc = []
-                    ccw_loc = []
-
-                    for ci in np.atleast_1d(loc_cells):
-                        if cg.is_ccw_polyline(p_0, p_1, cell_c[:, ci]):
-                            ccw_loc.append(ci)
-                        else:
-                            cw_loc.append(ci)
-                    cw_cells.append(cw_loc)
-                    ccw_cells.append(ccw_loc)
-
-            polygon = np.zeros(tri.shape[1], dtype='int')
-            counter = 1
-            for c in cw_cells + ccw_cells:
-                polygon[c] = counter
-                counter += 1
-
-            # A cell in the partitioning may border more than one internal
-            # constraint, and thus be assigned two values (one overwritten) in
-            # the above loop. This should be fine; the corresponding index
-            # will have no cells assigned to it, but that is taken care of
-            # below.
-
-            num_iter = 0
-
-            # From the seeds, assign a polygon index to all triangles
-            while np.any(polygon == 0):
-
-                num_occurences = np.bincount(polygon)
-                # Disregard the 0 (which we know is there, since the while loop
-                # took another round).
-                order = np.argsort(num_occurences[1:])
-                for pi in order:
-                    vec = 0 * polygon
-                    # We know that the values in polygon are mapped to
-                    vec[np.where(polygon == pi + 1)] = 1
-                    new_val = c2c * vec
-                    not_found = np.where(np.logical_and(polygon == 0,
-                                                        new_val > 0))
-                    polygon[not_found] = pi + 1
-
-                num_iter += 1
-                if num_iter >= tri.shape[1]:
-                    # Sanity check, since we're in a while loop. The code
-                    # should terminate long before this, but I have not
-                    # tried to find an exact maximum number of iterations.
-                    raise ValueError('This must be too many iterations')
-
-            logger.debug('Split fracture %i into %i polygons', fi,
-                         np.unique(polygon).size)
-
-            # For each cell, find its boundary
-            for poly in np.unique(polygon):
-                tri_loc = tri[:, np.squeeze(np.where(polygon == poly))]
-                # Special case of a single triangle
-                if tri_loc.size == 3:
-                    tri_loc = tri_loc.reshape((-1, 1))
-
-                seg_loc = np.sort(np.hstack((tri_loc[:2],
-                                             tri_loc[1:],
-                                             tri_loc[::2])), axis=0)
-                # Really need something like accumarray here..
-                unique_s, _, all_2_unique = setmembership.unique_columns_tol(
-                    seg_loc)
-                bound_segment_ind = np.squeeze(np.where(np.bincount(all_2_unique)
-                                                        == 1))
-                bound_segment = unique_s[:, bound_segment_ind]
-                boundary = sort_points.sort_point_pairs(bound_segment)
-
-                # Ensure that the boundary is stored ccw
-                b_points = p_2d[:, boundary[:, 0]]
-                if not cg.is_ccw_polygon(b_points):
-                    boundary = boundary[::-1]
-
-                # The boundary is expressed in terms of the local point
-                # numbering. Convert to global numbering.
-                boundary_glob = p_ind_loc[boundary].astype('int')
-                poly_segments.append(boundary_glob)
-                poly_2_frac.append(fi)
-                # End of processing this sub-polygon
-
-           # End of processing this fracture.
-
-        # We have now split all fractures into non-intersecting polygons. The
-        # polygon boundary consists of fracture boundaries, fracture
-        # intersections and auxiliary edges. The latter must be identified, and
-        # added to the global edge list.
-        all_edges = np.empty((2, 0), dtype='int')
-        for p in poly_segments:
-            all_edges = np.hstack((all_edges, p))
-
-        # Find edges of the polygons that can be found in the list of existing
-        # edges
-        edge_exist, _ = setmembership.ismember_rows(all_edges, edges)
-        # Also check with the reverse ordering of edge points
-        edge_exist_reverse, _ = setmembership.ismember_rows(all_edges[::-1],
-                                                            edges)
-        # The edge exists if it is found of the orderings
-        edge_exist = np.logical_or(edge_exist, edge_exist_reverse)
-        # Where in the list of all edges are the new ones located?
-        new_edge_ind = np.where([~i for i in edge_exist])[0]
-        new_edges = all_edges[:, new_edge_ind]
-
-        # If we have found new edges (will most likely happen if there are
-        # intersecting fractures in the network), these should be added to the
-        # edge list, in a unique representation.
-        if new_edges.size > 0:
-            # Sort the new edges to root out the same edge being found twice
-            # from different directions
-            new_edges = np.sort(new_edges, axis=0)
-            # Find unique representation
-            unique_new_edges, _, _\
-                = setmembership.unique_columns_tol(new_edges)
-            edges = np.hstack((edges, unique_new_edges))
-
-        logger.info('Fracture splitting done. Elapsed time %.5f', time.time() -
-                    start_time)
-
-        return all_p, edges, is_boundary_edge, poly_segments, poly_2_frac
-
-=======
->>>>>>> 0d38b058
 
     def report_on_decomposition(self, do_print=True, verbose=None):
         """
@@ -2107,15 +1683,10 @@
         rot = cg.project_plane_matrix(p_loc, tol=self.tol)
         p_2d = rot.dot(p_loc)
 
-<<<<<<< HEAD
-        assert np.amax(np.abs(p_2d[2]))/np.amax(np.abs(p_2d[:2])) < \
-               2*self.tol * np.sqrt(3)
-
-=======
         extent = p_2d.max(axis=1) - p_2d.min(axis=1)
         lateral_extent = np.maximum(np.max(extent[2]), 1)
         assert extent[2] < lateral_extent * self.tol * 30
->>>>>>> 0d38b058
+
         # Dump third coordinate
         p_2d = p_2d[:2]
 
@@ -2606,12 +2177,8 @@
                             intersection_points=intersection_points,
                             mesh_size_bound=mesh_size_bound,
                             mesh_size=mesh_size, tolerance=gmsh_tolerance,
-<<<<<<< HEAD
                             edges_2_frac=self.decomposition['line_in_frac'],
                             meshing_algorithm=meshing_algorithm)
 
-=======
-                            edges_2_frac=self.decomposition['line_in_frac'])
->>>>>>> 0d38b058
 
         writer.write_geo(file_name)