"""
Module for creating simplex grids with fractures.
"""
import warnings
import time
import sys
import numpy as np
from meshio import gmsh_io
import logging

from porepy.grids import constants
from porepy.grids.gmsh import gmsh_interface, mesh_2_grid
from porepy.fracs import fractures, tools
import porepy.utils.comp_geom as cg
from porepy.utils.setmembership import unique_columns_tol, ismember_rows


logger = logging.getLogger(__name__)


def tetrahedral_grid(fracs=None, box=None, network=None, subdomains=[], **kwargs):
    """
    Create grids for a domain with possibly intersecting fractures in 3d.
    The function can be call through the wrapper function meshing.simplex_grid.

    Based on the specified fractures, the method computes fracture
    intersections if necessary, creates a gmsh input file, runs gmsh and reads
    the result, and then constructs grids in 3d (the whole domain), 2d (one for
    each individual fracture), 1d (along fracture intersections), and 0d
    (meeting between intersections).

    The fractures can be specified is terms of the keyword 'fracs' (either as
    numpy arrays or Fractures, see below), or as a ready-made FractureNetwork
    by the keyword 'network'. For fracs, the boundary of the domain must be
    specified as well, by 'box'. For a ready network, the boundary will be
    imposed if provided. For a network will use pre-computed intersection and
    decomposition if these are available (attributes 'intersections' and
    'decomposition').

    Parameters
    ----------
    fracs (list, optional): List of either pre-defined fractures, or
        np.ndarrays, (each 3xn) of fracture vertexes.
    box (dictionary, optional). Domain specification. Should have keywords
        xmin, xmax, ymin, ymax, zmin, zmax.
    network (fractures.FractureNetwork, optional): A FractureNetwork
        containing fractures.
    subdomain (list, optional): List of planes partitioning the 3d domain
        into subdomains. The planes are defined in the same way as fracs.

    The fractures should be specified either by a combination of fracs and
    box, or by network (possibly combined with box). See above.

    **kwargs: To be explored.

    Returns
    -------
    list (length 4): For each dimension (3 -> 0), a list of all grids in
        that dimension.

    Examples
    --------
    frac1 = np.array([[1,1,4,4], [1,4,4,1], [2,2,2,2]])
    frac2 = np.array([[2,2,2,2], [1,1,4,4], [1,4,4,1]])
    fracs = [frac1, frac2]
    domain = {'xmin': 0, 'ymin': 0, 'zmin': 0,
              'xmax': 5, 'ymax': 5, 'zmax': 5,}
    path_to_gmsh = .... # Set the sytem path to gmsh
    gb = tetrahedral_grid(fracs, domain, gmsh_path = path_to_gmsh)
    """

    # Verbosity level
    verbose = kwargs.get("verbose", 0)

    # File name for communication with gmsh
    file_name = kwargs.pop("file_name", "gmsh_frac_file")

    if network is None:

        frac_list = []
        if fracs is not None:
            for f in fracs:
                # Input can be either numpy arrays or predifined fractures. As a
                # guide, we treat f as a fracture if it has an attribute p which is
                # a numpy array.
                # If f turns out not to be a fracture, strange errors will result
                # as the further program tries to access non-existing methods.
                # The correct treatment here would be several
                # isinstance-statements, but that became less than elegant. To
                # revisit.
                if hasattr(f, "p") and isinstance(f.p, np.ndarray):
                    frac_list.append(f)
                else:
                    # Convert the fractures from numpy representation to our 3D
                    # fracture data structure.
                    frac_list.append(fractures.Fracture(f))

        # Combine the fractures into a network
        network = fractures.FractureNetwork(
            frac_list, verbose=verbose, tol=kwargs.get("tol", 1e-4)
        )
    # Add any subdomain boundaries:
    network.add_subdomain_boundaries(subdomains)
    # Impose external boundary. If box is None, a domain size somewhat larger
    # than the network will be assigned.
    if box is not None or not network.bounding_box_imposed:
        network.impose_external_boundary(box)
    # Find intersections and split them, preparing the way for dumping the
    # network to gmsh
    if not network.has_checked_intersections:
        network.find_intersections()
    else:
        logger.info("Use existing intersections")

    # If fields mesh_size_frac and mesh_size_min are provided, try to estimate mesh sizes.
    mesh_size_frac = kwargs.get("mesh_size_frac", None)
    mesh_size_min = kwargs.get("mesh_size_min", None)
    mesh_size_bound = kwargs.get("mesh_size_bound", None)
    if mesh_size_frac is not None and mesh_size_min is not None:
        if mesh_size_bound is None:
            mesh_size_bound = mesh_size_frac
        network.insert_auxiliary_points(mesh_size_frac, mesh_size_min, mesh_size_bound)
        # In this case we need to recompute intersection decomposition anyhow.
        network.split_intersections()

    if not hasattr(network, "decomposition"):
        network.split_intersections()
    else:
        logger.info("Use existing decomposition")

    in_file = file_name + ".geo"
    out_file = file_name + ".msh"

    network.to_gmsh(in_file, **kwargs)

    gmsh_opts = kwargs.get("gmsh_opts", {})
    gmsh_verbose = kwargs.get("gmsh_verbose", verbose)
    gmsh_opts["-v"] = gmsh_verbose
    gmsh_status = gmsh_interface.run_gmsh(in_file, out_file, dims=3, **gmsh_opts)

    return tetrahedral_grid_from_gmsh(file_name, network, **kwargs)


def triangle_grid_embedded(
    network,
    find_isect=True,
    f_name="dfn_network",
    mesh_size_frac=None,
    mesh_size_min=None,
    mesh_size_bound=None,
    **kwargs
):
    """ Create triangular (2D) grid of a domain embedded in 3D space, without
    meshing the 3D volume.

    The resulting grid can be used in a DFN model. The grid will be fully
    conforming along intersections between fractures.

    This function produces a set of grids for fractures and lower-dimensional
    objects, but it does nothing to merge the grids. To create a GridBucket,
    use the function fracs.meshing.dfn instead, with the option
    conforming=True.

    To set the mesh size, use parameters mesh_size_frac and mesh_size_min, to represent the
    ideal and minimal mesh size sent to gmsh. For more details, see the gmsh
    manual on how to set mesh sizes.

    Parameters:
        network (FractureNetwork): To be meshed.
        find_isect (boolean, optional): If True (default), the network will
            search for intersections among fractures. Set False if
            network.find_intersections() already has been called.
        f_name (str, optional): Filename for communication with gmsh.
            The config file for gmsh will be f_name.geo, with the grid output
            to f_name.msh. Defaults to dfn_network.
        mesh_size_frac (double, optional): Target mesh size sent to gmsh. If not
            provided, gmsh will do its best to decide on the mesh size.
        mesh_size_min (double, optional): Minimal mesh size sent to gmsh. If not
            provided, gmsh will do its best to decide on the mesh size.
        **kwargs: Arguments sent to gmsh etc.

    Returns:
        list (length 3): For each dimension (2 -> 0), a list of all grids in
            that dimension.

    """

    verbose = 1

    if find_isect:
        network.find_intersections()

    # If fields mesh_size_frac and mesh_size_min are provided, try to estimate mesh sizes.
    if mesh_size_frac is not None and mesh_size_min is not None:
        if mesh_size_bound is None:
            mesh_size_bound = mesh_size_frac
        network.insert_auxiliary_points(mesh_size_frac, mesh_size_min, mesh_size_bound)
        # In this case we need to recompute intersection decomposition anyhow.
        network.split_intersections()

    if not hasattr(network, "decomposition"):
        network.split_intersections()
    else:
        logger.info("Use existing decomposition")

    pts, cells, cell_info, phys_names = _run_gmsh(
        f_name, network, in_3d=False, **kwargs
    )
    g_2d = mesh_2_grid.create_2d_grids(
        pts,
        cells,
        is_embedded=True,
        phys_names=phys_names,
        cell_info=cell_info,
        network=network,
    )
    g_1d, _ = mesh_2_grid.create_1d_grids(pts, cells, phys_names, cell_info)
    g_0d = mesh_2_grid.create_0d_grids(pts, cells)

    grids = [g_2d, g_1d, g_0d]

    if verbose > 0:
        logger.info("\n")
        for g_set in grids:
            if len(g_set) > 0:
                s = (
                    "Created "
                    + str(len(g_set))
                    + " "
                    + str(g_set[0].dim)
                    + "-d grids with "
                )
                num = 0
                for g in g_set:
                    num += g.num_cells
                s += str(num) + " cells"
                logger.info(s)
        logger.info("\n")

    return grids


def _run_gmsh(file_name, network, **kwargs):

    verbose = kwargs.get("verbose", 1)
    if file_name[-4:] == ".geo" or file_name[-4:] == ".msh":
        file_name = file_name[:-4]

    in_file = file_name + ".geo"
    out_file = file_name + ".msh"

    if not hasattr(network, "decomposition"):
        network.split_intersections()
    else:
        logger.info("Use existing decomposition")

    network.to_gmsh(in_file, **kwargs)

    gmsh_opts = kwargs.get("gmsh_opts", {})
    gmsh_verbose = kwargs.get("gmsh_verbose", verbose)
    gmsh_opts["-v"] = gmsh_verbose
    gmsh_status = gmsh_interface.run_gmsh(in_file, out_file, dims=3, **gmsh_opts)

    if verbose > 0:
        if gmsh_status == 0:
            logger.info("Gmsh processed file successfully")
        else:
            logger.error("Gmsh failed with status " + str(gmsh_status))
            sys.exit()

    pts, cells, _, cell_info, phys_names = gmsh_io.read(out_file)

    # Invert phys_names dictionary to map from physical tags to corresponding
    # physical names
    phys_names = {v[0]: k for k, v in phys_names.items()}

    return pts, cells, cell_info, phys_names


<<<<<<< HEAD
def triangle_grid(fracs, domain, subdomains, do_snap_to_grid=False, use_stable=False, **kwargs):
=======
def triangle_grid(fracs, domain, subdomains=None, do_snap_to_grid=False, **kwargs):
>>>>>>> fecb0826
    """
    Generate a gmsh grid in a 2D domain with fractures.

    The function uses modified versions of pygmsh and mesh_io,
    both downloaded from github.

    To be added:
    Functionality for tuning gmsh, including grid size, refinements, etc.

    Parameters
    ----------
    fracs: (dictionary) Two fields: points (2 x num_points) np.ndarray,
        edges (2 x num_lines) connections between points, defines fractures.
    box: (dictionary) keys xmin, xmax, ymin, ymax, [together bounding box
        for the domain]
    subdomains (dict, optional): If given, the grid is constrained to these segments
        but they are not consiered as fractures but as auxiliary segments.
        If given it should contains a field called "points" with all the points and a field
        "edges" with all the edges containing the point id.
    do_snap_to_grid (boolean, optional): If true, points are snapped to an
        underlying Cartesian grid with resolution tol before geometry
        computations are carried out. This used to be the standard, but
        indications are it is better not to do this. This keyword construct is
        a stop-gap measure to invoke the old functionality if desired. This
        option will most likely dissapear in the future.
    **kwargs: To be explored.

    Returns
    -------
    list (length 3): For each dimension (2 -> 0), a list of all grids in
        that dimension.

    Examples
    p = np.array([[-1, 1, 0, 0], [0, 0, -1, 1]])
    lines = np.array([[0, 2], [1, 3]])
    char_h = 0.5 * np.ones(p.shape[1])
    tags = np.array([1, 3])
    fracs = {'points': p, 'edges': lines}
    box = {'xmin': -2, 'xmax': 2, 'ymin': -2, 'ymax': 2}
    g = triangle_grid(fracs, box)

    """
    logger.info("Create 2d mesh")

    # Verbosity level
    verbose = kwargs.get("verbose", 1)

    # File name for communication with gmsh
    file_name = kwargs.get("file_name", "gmsh_frac_file")
    kwargs.pop("file_name", str())

    tol = kwargs.get("tol", 1e-4)

    in_file = file_name + ".geo"
    out_file = file_name + ".msh"

    # Pick out fracture points, and their connections
    frac_pts = fracs["points"]
    frac_con = fracs["edges"]

<<<<<<< HEAD
    # Pick out the subdomain boundaries and their connections
    subdom_pts = subdomains["points"]
    subdom_con = subdomains["edges"]

    # Unified description of points and lines for domain, and fractures
    pts_all, lines, domain_pts = __merge_domain_fracs_2d(domain, frac_pts, frac_con, subdom_pts, subdom_con)
=======
    if subdomains is None:
        subdom_pts = np.zeros((2, 0))
        subdom_con = np.zeros((2, 0))
    else:
        # Pick out the subdomain boundaries and their connections
        subdom_pts = subdomains["points"]
        subdom_con = subdomains["edges"]

    # Unified description of points and lines for domain, and fractures
    pts_all, lines, domain_pts = _merge_domain_fracs_2d(domain, frac_pts, frac_con, subdom_pts, subdom_con)
>>>>>>> fecb0826

    # Snap to underlying grid before comparing points
    if do_snap_to_grid:
        pts_all = cg.snap_to_grid(pts_all, tol)

    assert np.all(np.diff(lines[:2], axis=0) != 0)

    # Ensure unique description of points
    pts_all, _, old_2_new = unique_columns_tol(pts_all, tol=tol)
    lines[:2] = old_2_new[lines[:2]]
    to_remove = np.where(lines[0, :] == lines[1, :])[0]
    lines = np.delete(lines, to_remove, axis=1)

    # In some cases the fractures and boundaries impose the same constraint
    # twice, although it is not clear why. Avoid this by uniquifying the lines.
    # This may disturb the line tags in lines[2], but we should not be
    # dependent on those.
    li = np.sort(lines[:2], axis=0)
    _, new_2_old, old_2_new = unique_columns_tol(li, tol=tol)
    lines = lines[:, new_2_old]

    assert np.all(np.diff(lines[:2], axis=0) != 0)

    # We split all fracture intersections so that the new lines do not
    # intersect, except possible at the end points
    logger.info("Remove edge crossings")
    tm = time.time()

    # The functionality for identification of intersections between fractures
    # is currently being rewritten. For a while, both versions are available.
    # The new, faster one, is default, while the old one can be invoked by
    # passing the keyword argument use_stable=True.
    if use_stable:
        pts_split, lines_split = cg.remove_edge_crossings(
            pts_all, lines, tol=tol, snap=do_snap_to_grid, box=domain
        )
    else:
        pts_split, lines_split = cg.remove_edge_crossings2(
            pts_all, lines, tol=tol
        )
    logger.info("Done. Elapsed time " + str(time.time() - tm))

    # Ensure unique description of points
    if do_snap_to_grid:
        pts_split = cg.snap_to_grid(pts_split, tol)

    pts_split, _, old_2_new = unique_columns_tol(pts_split, tol=tol)
    lines_split[:2] = old_2_new[lines_split[:2]]
    to_remove = np.where(lines[0, :] == lines[1, :])[0]
    lines = np.delete(lines, to_remove, axis=1)

    # Remove lines with the same start and end-point.
    # This can be caused by L-intersections, or possibly also if the two
    # endpoints are considered equal under tolerance tol.
    remove_line_ind = np.where(np.diff(lines_split[:2], axis=0)[0] == 0)[0]
    lines_split = np.delete(lines_split, remove_line_ind, axis=1)

    # TODO: This operation may leave points that are not referenced by any
    # lines. We should probably delete these.

    # We find the end points that are shared by more than one intersection
    intersections = _find_intersection_points(lines_split)

    # Gridding size
    if "mesh_size_frac" in kwargs.keys():
        # Tag points at the domain corners
        logger.info("Determine mesh size")
        tm = time.time()
        boundary_pt_ind = ismember_rows(pts_split, domain_pts, sort=False)[0]
        mesh_size, pts_split, lines_split = tools.determine_mesh_size(
            pts_split, boundary_pt_ind, lines_split, **kwargs
        )

        logger.info("Done. Elapsed time " + str(time.time() - tm))
    else:
        mesh_size = None

    # gmsh options

    meshing_algorithm = kwargs.get("meshing_algorithm")

    # Create a writer of gmsh .geo-files
    gw = gmsh_interface.GmshWriter(
        pts_split,
        lines_split,
        domain=domain,
        mesh_size=mesh_size,
        intersection_points=intersections,
        meshing_algorithm=meshing_algorithm,
    )
    gw.write_geo(in_file)

    triangle_grid_run_gmsh(file_name, **kwargs)
    return triangle_grid_from_gmsh(file_name, **kwargs)

def triangle_grid_run_gmsh(file_name, **kwargs):

    if file_name.endswith(".geo"):
        file_name = file_name[:-4]
    in_file = file_name + ".geo"
    out_file = file_name + ".msh"

    # Verbosity level
    verbose = kwargs.get("verbose", 1)
    gmsh_verbose = kwargs.get("gmsh_verbose", verbose)
    gmsh_opts = {"-v": gmsh_verbose}

    logger.info("Run gmsh")
    tm = time.time()
    # Run gmsh
    gmsh_status = gmsh_interface.run_gmsh(in_file, out_file, dims=2, **gmsh_opts)

    if gmsh_status == 0:
        logger.info("Gmsh processed file successfully")
        logger.info("Elapsed time " + str(time.time() - tm))
    else:
        logger.error("Gmsh failed with status " + str(gmsh_status))

def triangle_grid_from_gmsh(file_name, **kwargs):

    start_time = time.time()

    if file_name.endswith(".msh"):
        file_name = file_name[:-4]
    out_file = file_name + ".msh"

    # Verbosity level
    verbose = kwargs.get("verbose", 1)

    pts, cells, _, cell_info, phys_names = gmsh_io.read(out_file)

    # Invert phys_names dictionary to map from physical tags to corresponding
    # physical names.
    # As of meshio 1.10, the value of the physical name is defined as a numpy
    # array, with the first item being the tag, the second the dimension.
    phys_names = {v[0]: k for k, v in phys_names.items()}

    # Constants used in the gmsh.geo-file
    const = constants.GmshConstants()

    # Create grids from gmsh mesh.
    logger.info("Create grids of various dimensions")
    g_2d = mesh_2_grid.create_2d_grids(pts, cells, is_embedded=False,
                                       phys_names=phys_names, cell_info=cell_info)
    g_1d, _ = mesh_2_grid.create_1d_grids(
        pts,
        cells,
        phys_names,
        cell_info,
        line_tag=const.PHYSICAL_NAME_FRACTURES,
        **kwargs
    )
    g_0d = mesh_2_grid.create_0d_grids(pts, cells)
    grids = [g_2d, g_1d, g_0d]

    logger.info(
        "Grid creation completed. Elapsed time " + str(time.time() - start_time)
    )

    for g_set in grids:
        if len(g_set) > 0:
            s = (
                "Created "
                + str(len(g_set))
                + " "
                + str(g_set[0].dim)
                + "-d grids with "
            )
            num = 0
            for g in g_set:
                num += g.num_cells
            s += str(num) + " cells"
            logger.info(s)

    return grids

def tetrahedral_grid_from_gmsh(file_name, network, **kwargs):

    start_time = time.time()
    # Verbosity level
    verbose = kwargs.get("verbose", 1)

    if file_name.endswith(".msh"):
        file_name = file_name[:-4]
    file_name = file_name + ".msh"

    pts, cells, _, cell_info, phys_names = gmsh_io.read(file_name)

    # Invert phys_names dictionary to map from physical tags to corresponding
    # physical names
    phys_names = {v[0]: k for k, v in phys_names.items()}

    # Call upon helper functions to create grids in various dimensions.
    # The constructors require somewhat different information, reflecting the
    # different nature of the grids.
    g_3d = mesh_2_grid.create_3d_grids(pts, cells)
    g_2d = mesh_2_grid.create_2d_grids(
        pts,
        cells,
        is_embedded=True,
        phys_names=phys_names,
        cell_info=cell_info,
        network=network,
    )
    g_1d, _ = mesh_2_grid.create_1d_grids(pts, cells, phys_names, cell_info)
    g_0d = mesh_2_grid.create_0d_grids(pts, cells)

    grids = [g_3d, g_2d, g_1d, g_0d]

    if verbose > 0:
        logger.info("Grid creation completed. Elapsed time " + str(time.time() - start_time))
        for g_set in grids:
            if len(g_set) > 0:
                s = (
                    "Created "
                    + str(len(g_set))
                    + " "
                    + str(g_set[0].dim)
                    + "-d grids with "
                )
                num = 0
                for g in g_set:
                    num += g.num_cells
                s += str(num) + " cells"
                logger.info(s)

    return grids

 ### Helper methods below

<<<<<<< HEAD
def __merge_domain_fracs_2d(dom, frac_p, frac_l, subdom_p, subdom_l):
=======
# -----------------------------------------------------------------------------#


def _merge_domain_fracs_2d(dom, frac_p, frac_l, subdom_p, subdom_l):
>>>>>>> fecb0826
    """
    Merge fractures, domain boundaries and lines for compartments.
    The unified description is ready for feeding into meshing tools such as
    gmsh

    Parameters:
    dom: dictionary defining domain. fields xmin, xmax, ymin, ymax
    frac_p: np.ndarray. Points used in fracture definition. 2 x num_points.
    frac_l: np.ndarray. Connection between fracture points. 2 x num_fracs

    returns:
    p: np.ndarary. Merged list of points for fractures, compartments and domain
        boundaries.
    l: np.ndarray. Merged list of line connections (first two rows), tag
        identifying which type of line this is (third row), and a running index
        for all lines (fourth row)
    """

    # Use constants set outside. If we ever
    const = constants.GmshConstants()

    if isinstance(dom, dict):
        # First create lines that define the domain
        x_min = dom["xmin"]
        x_max = dom["xmax"]
        y_min = dom["ymin"]
        y_max = dom["ymax"]
        dom_p = np.array([[x_min, x_max, x_max, x_min], [y_min, y_min, y_max, y_max]])
        dom_lines = np.array([[0, 1], [1, 2], [2, 3], [3, 0]]).T
    else:
        dom_p = dom
        tmp = np.arange(dom_p.shape[1])
        dom_lines = np.vstack((tmp, (tmp + 1) % dom_p.shape[1]))

    num_dom_lines = dom_lines.shape[1]  # Should be 4 for the dictionary case

    # The  lines will have all fracture-related tags set to zero.
    # The plan is to ignore these tags for the boundary and compartments,
    # so it should not matter
    dom_tags = const.DOMAIN_BOUNDARY_TAG * np.ones((1, num_dom_lines))
    dom_l = np.vstack((dom_lines, dom_tags))

    # Also add a tag to the fractures, signifying that these are fractures
    frac_l = np.vstack((frac_l, const.FRACTURE_TAG * np.ones(frac_l.shape[1])))

    # Also add a tag to the subdomains, signifying that these are subdomains
    subdom_l = np.vstack((subdom_l, const.AUXILIARY_TAG * np.ones(subdom_l.shape[1])))

    # Merge the point arrays, compartment points first
    p = np.hstack((dom_p, frac_p, subdom_p))

    # Adjust index of fracture points to account for the compartment points
    frac_l[:2] += dom_p.shape[1]

<<<<<<< HEAD
    # Adjust index of subdomains points to account for the compartment points
=======
    # Adjust index of subdomains points to account for the subdomain points
>>>>>>> fecb0826
    subdom_l[:2] += dom_p.shape[1] + frac_p.shape[1]

    l = np.hstack((dom_l, frac_l, subdom_l)).astype("int")

    # Add a second tag as an identifier of each line.
    l = np.vstack((l, np.arange(l.shape[1])))

    return p, l, dom_p


def _find_intersection_points(lines):
    const = constants.GmshConstants()

    frac_id = np.ravel(lines[:2, lines[2] == const.FRACTURE_TAG])
    _, frac_ia, frac_count = np.unique(frac_id, True, False, True)

    # In the case we have auxiliary points remove do not create a 0d point in
    # case one intersects a single fracture. In the case of multiple fractures intersection
    # with an auxiliary point do consider the 0d.
    aux_id = lines[2] == const.AUXILIARY_TAG
    if np.any(aux_id):
        aux_id = np.ravel(lines[:2, aux_id])
        _, aux_ia, aux_count = np.unique(aux_id, True, False, True)

        # probably it can be done more efficiently but currently we rarely use the
        # auxiliary points in 2d
        for a in aux_id[aux_ia[aux_count > 1]]:
            # if a match is found decrease the frac_count only by one, this prevent
            # the multiple fracture case to be handle wrongly
            frac_count[frac_id[frac_ia] == a] -= 1

    return frac_id[frac_ia[frac_count > 1]]<|MERGE_RESOLUTION|>--- conflicted
+++ resolved
@@ -277,11 +277,7 @@
     return pts, cells, cell_info, phys_names
 
 
-<<<<<<< HEAD
-def triangle_grid(fracs, domain, subdomains, do_snap_to_grid=False, use_stable=False, **kwargs):
-=======
-def triangle_grid(fracs, domain, subdomains=None, do_snap_to_grid=False, **kwargs):
->>>>>>> fecb0826
+def triangle_grid(fracs, domain, subdomains=None, do_snap_to_grid=False, use_stable=False, **kwargs):
     """
     Generate a gmsh grid in a 2D domain with fractures.
 
@@ -342,14 +338,6 @@
     frac_pts = fracs["points"]
     frac_con = fracs["edges"]
 
-<<<<<<< HEAD
-    # Pick out the subdomain boundaries and their connections
-    subdom_pts = subdomains["points"]
-    subdom_con = subdomains["edges"]
-
-    # Unified description of points and lines for domain, and fractures
-    pts_all, lines, domain_pts = __merge_domain_fracs_2d(domain, frac_pts, frac_con, subdom_pts, subdom_con)
-=======
     if subdomains is None:
         subdom_pts = np.zeros((2, 0))
         subdom_con = np.zeros((2, 0))
@@ -360,7 +348,6 @@
 
     # Unified description of points and lines for domain, and fractures
     pts_all, lines, domain_pts = _merge_domain_fracs_2d(domain, frac_pts, frac_con, subdom_pts, subdom_con)
->>>>>>> fecb0826
 
     # Snap to underlying grid before comparing points
     if do_snap_to_grid:
@@ -591,14 +578,7 @@
 
  ### Helper methods below
 
-<<<<<<< HEAD
-def __merge_domain_fracs_2d(dom, frac_p, frac_l, subdom_p, subdom_l):
-=======
-# -----------------------------------------------------------------------------#
-
-
 def _merge_domain_fracs_2d(dom, frac_p, frac_l, subdom_p, subdom_l):
->>>>>>> fecb0826
     """
     Merge fractures, domain boundaries and lines for compartments.
     The unified description is ready for feeding into meshing tools such as
@@ -653,11 +633,7 @@
     # Adjust index of fracture points to account for the compartment points
     frac_l[:2] += dom_p.shape[1]
 
-<<<<<<< HEAD
-    # Adjust index of subdomains points to account for the compartment points
-=======
     # Adjust index of subdomains points to account for the subdomain points
->>>>>>> fecb0826
     subdom_l[:2] += dom_p.shape[1] + frac_p.shape[1]
 
     l = np.hstack((dom_l, frac_l, subdom_l)).astype("int")
