"""Contains the SystemManager, managing variables and equations for a system modelled
using the AD framework.

"""

from __future__ import annotations

import itertools
from typing import Any, Callable, Literal, Optional, Union, overload

import numpy as np
import scipy.sparse as sps

import porepy as pp

from . import _ad_utils
from .operators import MixedDimensionalVariable, Operator, Variable

__all__ = ["SystemManager"]

GridLike = Union[pp.Grid, pp.MortarGrid]
"""A union type representing a domain either by a grid or mortar grids."""
VariableType = Union[str, Variable, MixedDimensionalVariable]
"""A union type representing variables either names (:class:`str`), multiple 
:class:`~porepy.numerics.ad.operators.Variable` or 
:class:`~porepy.numerics.ad.operators.MixedDimensionalVariable`.

During parsing, grid variables are prioritized, i.e. a grid variable restricts its respective
mixed-dimensional variable.

Examples:
    If ``T`` and ``T_g`` are a mixed-dimensional variable and a grid variable respectively,
    representing the temperature, the variable-like structure

    >>> [T, T_g]

    Represents the temperature variable on a single grid.

    If ``T`` is named ``'temperature'`` (consequently ``T_g`` will have the same name),
    then the following variable-like structures are equivalent

    >>> [T, T_g]
    >>> ['temperature', T_g]

    Also equivalent are

    >>> [T]
    >>> ['temperature']

    In this case, the user can omit the list and pass only

    >>> T
    >>> 'temperature'

    For consistency reasons, the order within sequential variable-like structures does not
    influence the result when assembling subsystems or requesting variable values,
    since the AD framework always imposes its internally defined order of dofs and columns,
    which by logic of linear algebra must be the same.
    No restrictions are imposed on the user on how to assemble variable-like structure.

"""

EquationLike = Union[
    list[str],
    list[Operator],
    dict[str, list[GridLike]],
    dict[Operator, list[GridLike]],
    list[Union[str, dict[str, list[GridLike]], dict[Operator, list[GridLike]]]],
]
# TODO: We should probably remove the list, and rather use list[EquationType] where
# needed.
"""A union type representing equations by names (:class:`str`),
:class:`~porepy.numerics.ad.operators.Operator`,
or a dictionary containing equation domains (:data:`GridLike`) per equation 
(:key:name or Operator).

If an equation is defined on multiple grids, the dictionary can be used to represent a
restriction of that equation on respective grids.

During parsing, restrictions to grids defined by dictionaries will be prioritized.

Examples:
    An equation given by the operator ``e1``, defined on subdomains ``sd1, f1``, representing
    matrix and fracture respectively, has two row blocks. The equation-like structure

    >>> [e1, {e1: sd1}]

    will result only in the row block belonging to ``sd1``.

    Similar to variable-like structures, note that if the operator ``e1`` is named
    ``'mass_balance'`` for example, the following is equivalent

    >>> [e1, {e1: sd1}]
    >>> ['mass_balance', {e1: sd1}]
    >>> ['mass_balance', {'mass_balance': sd1}]
    >>> [e1, {'mass_balance': sd1}]
    >>> {e1: sd1}
    >>> {'mass_balance': sd1}

    Additionally, if only the assembly of one equation is requested by the user, the list can
    be omitted, i.e. the following equation-like structures are equivalent

    >>> e1
    >>> 'mass_balance'
    >>> [e1]
    >>> ['mass_balance']

    If the equation is defined on an additional fracture ``f2``, the following structure
    represents the equation only on the fractures

    >>> {e1: [f1, f2]}

    i.e. it will consist of two row blocks belonging to respective fractures.

    If multiple restrictions are passed for a single equation, the last one will be used,
    i.e.

    >>> [{e1: [f1, f2]}, {e1: [sd1]}]

    will result in

    >>> {e1: [sd1]}

    For consistency reasons, the ordering inside dictionary values, or general sequential
    equation-like structures with multiple equations, does not influence the resulting order of
    blocks since the AD framework always imposes its internally defined order of rows.
    No restrictions are imposed on the user on how to assemble the equation-like structure.

"""


class SystemManager:
    """Represents an equation system, modelled by AD variables and equations in AD form.

    This class provides functionalities to create and manage variables,
    as well as managing equations in AD operator form.

    It further provides functions to assemble subsystems and using subsets of equations and
    variables.

    Notes:
        As of now, the system matrix (Jacobian) is assembled with respect to ALL variables
        and then the columns belonging to the requested subset of variables and grids are
        sliced out and returned. This will be optimized with minor changes to the AD operator
        class and its recursive forward AD mode in the future.

        Currently, this class optimizes the block structure of the Jacobian only regarding the
        subdomains and interfaces. A more localized optimization
        (e.g. cell-wise for equations without spatial differential operators) is not performed.

    Examples:
        An example of how to instantiate an SystemManager with *primary* and *secondary* variables
        would be


    Parameters:
        mdg: mixed-dimensional grid representing the whole computational domain.

    """

    admissible_dof_types: tuple[
        Literal["cells"], Literal["faces"], Literal["nodes"]
    ] = ("cells", "faces", "nodes")
    """A set denoting admissible types of local DOFs for variables.

    - nodes: DOFs per grid node
    - cells: DOFs per grid cell (center)
    - faces: DOFS per grid face (center)

    """

    def __init__(self, mdg: pp.MixedDimensionalGrid) -> None:

        ### PUBLIC

        self.mdg: pp.MixedDimensionalGrid = mdg
        """Mixed-dimensional domain passed at instantiation."""

        self._variable_tags: dict[pp.MixedDimensionalVariable, dict[str, Any]] = {}
        """Tagging system for variables.
        
        The tags are stored in a dictionary, where the keys are the tag names, and the
        values are inner dictionaries, where the keys are the variable names, and the
        values are the tags.

        Tags can be assigned to variables at creation, or later using the method
        set_variable_tag.

        New categories of tags can be added 
        """
        self.assembled_equation_indices: dict[str, np.ndarray] = dict()
        """Contains the row indices in the last assembled (sub-) system for a given equation
        name (key). This dictionary changes with every call to any assemble-method.

        """

        ### PRIVATE

        self._equations: dict[str, Operator] = dict()
        """Contains references to equations in AD operator form for a given name (key).
        Private to avoid having people setting equations directly and circumventing the current
        set-method which included information about the image space.

        """

        self._variables: dict[str, MixedDimensionalVariable] = dict()
        """Contains references to (global) MixedDimensionalVariables for a given name (key)."""

        self._equ_image_space_composition: dict[
            str, dict[GridLike, np.ndarray]
        ] = dict()
        """Contains for every equation name (key) a dictionary, which provides again for every
        involved grid (key) the indices of equations expressed through the equation operator.
        The ordering of the items in the grid-array dictionaries is consistent with the
        remaining PorePy framework.

        """

        self._equ_image_dof_info: dict[str, dict[GridLike, dict[str, int]]] = dict()
        """Contains for every equation name (key) the argument ``num_equ_per_dof`` which
        was passed when the equation was set.

        """

        self._grid_variables: dict[GridLike, dict[str, Variable]] = dict()
        """Contains references to grid Variables and their names for a given grid (key).
        The reference is stored as another dict, which returns the variable for a given name
        (key).

        """

        self._Schur_complement: Optional[tuple] = None
        """Contains block matrices and the split rhs of the last assembled Schur complement,
        such that the expansion can be made.

        """

        self._block_numbers: dict[tuple[str, GridLike], int] = dict()
        """Dictionary containing the block number for a given combination of grid/mortar grid
        and variable name (key).

        """

        self._block_dofs: np.ndarray = np.array([], dtype=int)
        """Array containing the number of DOFS per block number. The block number corresponds
        to this array's indexation.

        """

        self._variable_dofs: dict[str, tuple[dict[str, int], list[GridLike]]] = dict()

    def SubSystem(
        self,
        equation_names: Optional[str | list[str]] = None,
        variable_names: Optional[str | list[str]] = None,
    ) -> SystemManager:
        """Creates a ``SystemManager`` for a given subset of equations and variables.

        Currently only subsystems containing *whole* equations and variables in the
        mixed-dimensional sense can be created. Chopping into grid variables and restricting
        equations to certain grids is as of now not supported (hence the signature).

        Parameters:
            equation_names (optional): names of known equation for the new subsystem.
                If None (default), the whole set of known equations is used.
            variable_names (optional): names of known mixed-dimensional variables for the new
                subsystem. If None (default), the whole set of known md variables is used.

        Returns:
            a new instance of ``SystemManager``. The subsystem equations and variables
                are ordered as imposed by this systems's order.

        Raises:
            ValueError: if passed names are not among created variables and set equations.

        """
        # parsing input arguments
        if isinstance(equation_names, str):
            equation_names = [equation_names]
        elif equation_names is None:
            equation_names = list(self._equations.keys())
        if isinstance(variable_names, str):
            variable_names = [variable_names]
        elif variable_names is None:
            variable_names = list(self._variables.keys())

        # checking input, if subsystem is well-defined
        known_equations = set(self._equations.keys())
        unknown_equations = set(equation_names).difference(known_equations)
        if len(unknown_equations) > 0:
            raise ValueError(f"Unknown variable(s) {unknown_equations}.")

        known_variables = set(self._variables.keys())
        unknown_variables = set(variable_names).difference(known_variables)
        if len(unknown_variables) > 0:
            raise ValueError(f"Unknown variable(s) {unknown_variables}.")

        # creating a new manager
        new_manager = SystemManager(self.mdg)

        # this method imitates the variable creation and equation setting procedures by
        # calling private methods and accessing private attributes.
        # This should be acceptable since this is a factory method.

        # loop over known variables to preserve DOF order
        for name in known_variables:
            if name in variable_names:
                # updating md variables in subsystem
                md_variable = self._variables[name]
                new_manager._variables.update({name: md_variable})

                # updating grid variables in subsystem
                for var in md_variable.sub_vars:
                    # TODO: Change MixedDimensionalVariable.sub_vars to sub_variables?
                    # Or perhaps something else than sub?
                    if var.domain in new_manager._grid_variables:
                        new_manager._grid_variables[var.domain].update({name: var})
                    else:
                        new_manager._grid_variables[var.domain] = {name: var}

                # creating dofs in subsystem
                # TODO: This has not been updated to the new signature of _append_dofs
                new_manager._append_dofs(name)

        # loop over known equations to preserve row order
        for name in known_equations:
            if name in equation_names:
                equation = self._equations[name]
                image_info = self._equ_image_dof_info[name]
                image_composition = self._equ_image_space_composition[name]
                # set the information produced in set_equations directly
                new_manager._equ_image_space_composition.update(
                    {name: image_composition}
                )
                new_manager._equ_image_dof_info.update({name: image_info})
                new_manager._equations.update({name: equation})

        return new_manager

    @property
    def equations(self) -> dict[str, Operator]:
        """Dictionary containing names of operators (keys) and operators (values), which
        have been set as equations in this system.

        """
        return self._equations

    @property
    def variables(self) -> dict[str, MixedDimensionalVariable]:
        """Dictionary containing names (keys) and mixed-dimensional variables (values),
        which have been created in this system.

        """
        return self._variables

    @property
    def variable_tags(self) -> dict[str, dict[str, Any]]:
        return self._variable_tags

    ### Variable management ------------------------------------------------------------

    def create_variable(
        self,
        name: str,
        dof_info: Optional[dict] = None,
        subdomains: Optional[list[pp.Grid]] = None,
        interfaces: Optional[list[pp.MortarGrid]] = None,
        tags: Optional[dict[str, Any]] = None,
    ) -> MixedDimensionalVariable:
        """Creates a new variable according to specifications.

        This method does not assign any values to the variable. This has to be done in a
        subsequent step (using e.g. :meth:`set_var_values`).

        Notes:
            This method provides support for creating variables on **all** subdomains
            or interfaces, without having to pass them all as arguments.
            If the argument ``subdomains`` is an empty list, the method will use all
            subdomains found in the mixed-dimensional grid.
            If the argument ``interfaces`` is an empty list, the method will use all
            interfaces found in the mixed-dimensional list.

        Examples:
            An example on how to define a pressure variable with cell-wise one DOF
            (default) on **all** subdomains and **no** interfaces would be

            >>> p = ad_system.create_variable('pressure', subdomains=[])

        Parameters:
            name: used here as an identifier. Can be used to associate the variable wit
                some physical quantity like ``'pressure'``.
            dof_info: dictionary containing information about number of DOFs per
                admissible type (see :data:`admissible_dof_types`). Defaults to
                ``{'cells':1}``.
            subdomains (optional): list of subdomains on which the variable is defined.
                If None, then it will not be defined on any subdomain.
            interfaces (optional): list of interfaces on which the variable is defined.
                If None, then it will not be defined on any interface.
            tags (optional): dictionary containing tags for the variable.

        Returns:
            a mixed-dimensional variable with above specifications.

        Raises:
            ValueError: if non-admissible DOF types are used as local DOFs.
            ValueError: if one attempts to create a variable not defined on any grid.
            KeyError: if a variable with given name is already defined.

        """
        # Set default value for dof_info. This is a mutable object, so we need to
        # create a new one each time and not set the default in the signature.
        if dof_info is None:
            dof_info = {"cells": 1}

        # sanity check for admissible DOF types
        requested_type = set(dof_info.keys())
        if not requested_type.issubset(set(self.admissible_dof_types)):
            non_admissible = requested_type.difference(self.admissible_dof_types)
            raise ValueError(f"Non-admissible DOF types {non_admissible} requested.")

        # sanity check if variable is defined anywhere
        if subdomains is None and interfaces is None:
            raise ValueError(
                "Cannot create variable not defined on any subdomain or interface."
            )

        # check if a md variable was already defined under that name
        if name in self._variables:
            raise KeyError(f"Variable with name '{name}' already defined.")

        # if an empty list was received, we use ALL subdomains
        if isinstance(subdomains, list) and len(subdomains) == 0:
            subdomains = [sg for sg in self.mdg.subdomains()]
        # if an empty list was received, we use ALL interfaces
        if isinstance(interfaces, list) and len(interfaces) == 0:
            interfaces = [intf for intf in self.mdg.interfaces()]

        # container for all grid variables
        variables = list()

        # Merge subdomains and interfaces into a single list
        grids: list = subdomains if subdomains else interfaces
        if grids:
            self._variable_dofs[name] = (dof_info, grids)

            for grid in grids:
                if subdomains:
                    data = self.mdg.subdomain_data(grid)
                else:
                    data = self.mdg.interface_data(grid)

                # prepare data dictionary if this was not done already
                if pp.STATE not in data:
                    data[pp.STATE] = dict()
                if pp.ITERATE not in data[pp.STATE]:
                    data[pp.STATE][pp.ITERATE] = dict()

                # create grid variable
                new_variable = Variable(name, dof_info, domain=grid)
                if grid not in self._grid_variables:
                    self._grid_variables[grid] = dict()
                if name not in self._grid_variables[grid]:
                    self._grid_variables[grid].update({name: new_variable})
                variables.append(new_variable)

        # create and store the md variable
        merged_variable = MixedDimensionalVariable(variables)
        self._variables.update({name: merged_variable})

        # append the new DOFs to the global system
        self._append_dofs(merged_variable)

        # Add tags
        if tags is None:
            tags = {}

        self._variable_tags[merged_variable] = tags

        return merged_variable

    def add_variable_tags(
        self,
        variables: list[VariableType],
        tags: list[dict[str, Any]],
    ) -> None:
        """Assigns a tag to all variables in the system.

        Parameters:
            tag_name: name of the tag.
            variable_tag: dictionary mapping variable names to tags.

        """
        assert isinstance(variables, list)

        for ind, var in enumerate(variables):
            if isinstance(var, str):
                variables[ind] = self._variables[var]

        if len(tags) > 1 and len(variables) > 1:
            if len(variables) != len(tags):
                raise ValueError("Length of variable and variable_tag must be equal.")
            for t, v in zip(tags, variables):
                self._variable_tags[v].update(t)

        elif len(tags) > 1:
            for t in tags:
                self._variable_tags[variables[0]].update(t)
        elif len(variables) > 1:
            for v in variables:
                self._variable_tags[v].update(tags[0])
        else:
            self._variable_tags[variables[0]].update(tags[0])

    def get_variables_by_tag(
        self, tag_name: str, tag_value: Optional[Any] = None
    ) -> dict[str, Any]:
        """Get the variable status for a given tag.

        By request, the results can be filtered so that only variables with a given tag
        value are returned.

        Args:
            tag_name: Name of the tag.
            tag_value: Target tag value. If provided, only variables for which the tag
                has this value is returned.

        Returns:
            dict: A mapping from variables (as strings) to tag values. If tag_value is
                specified, only variables with the target value are returned; if not,
                all variables that have this tag are returned.

        """
        filtered_variables = []
        for var in self.variables:
            if tag_name in self._variable_tags[var]:
                if tag_value is None or self._variable_tags[var][tag_name] == tag_value:
                    filtered_variables.append(var)
        return filtered_variables

    def get_variable_names(
        self,
    ) -> tuple[str, ...]:
        """Get all (unique) variable names defined so far.

        Parameters:
            TODO: Introduce tags here?

        Returns: a tuple of names.

        """
        return tuple(self._variables.keys())

    def get_variable_values(
        self, variables: Optional[list[VariableType]] = None, from_iterate: bool = False
    ) -> np.ndarray:
        """Assembles an array containing values for the passed variable-like argument.

        The global order is preserved and independent of the order of the argument.

        Notes:
            The resulting array is of any size between 0 and ``num_dofs``.

        Parameters:
            variables (optional): VariableType input for which the values are
                requested. If None (default), the global vector of unknowns is returned.
            from_iterate (optional): flag to return values stored as ITERATE,
                instead of STATE (default).

        Returns:
            the respective (sub) vector in numerical format.

        Raises:
            KeyError: if no values are stored for the VariableType input.
            ValueError: if unknown VariableType arguments are passed.

        """
        # storage for atomic blocks of the sub vector (identified by name-grid pairs)
        values = list()
        # assemble requested name-grid pairs
        requested_blocks = self._parse_variable_type(variables)

        # loop over all blocks and process those requested
        # this ensures uniqueness and correct order
        for block in self._block_numbers:
            if block in requested_blocks:
                name, grid = block
                if isinstance(grid, pp.Grid):
                    data = self.mdg.subdomain_data(grid)
                elif isinstance(grid, pp.MortarGrid):
                    data = self.mdg.interface_data(grid)
                # extract a copy of requested values
                try:
                    if from_iterate:
                        values.append(data[pp.STATE][pp.ITERATE][name].copy())
                    else:
                        values.append(data[pp.STATE][name].copy())
                except KeyError:
                    raise KeyError(
                        f"No values stored for variable {name}, "
                        f"from_iterate={from_iterate}"
                        f"\non grid {grid}."
                    )

        # if there are matching blocks, concatenate and return
        if values:
            return np.concatenate(values)
        # else return an empty vector
        else:
            return np.array([])

    def set_variable_values(
        self,
        values: np.ndarray,
        variables: Optional[list[VariableType]] = None,
        to_iterate: bool = False,
        additive: bool = False,
    ) -> None:
        """Sets values for a (sub) vector of the global vector of unknowns specified by
        ``variables``.

        The order of values is assumed to fit the global order.

        Notes:
            The vector is assumed to be of proper size and will be dissected according
            to the global order, starting with the index 0.
            Mismatches of is-size and should-be-size according to the subspace specified
            by ``variables`` will raise respective errors by numpy.

        Parameters:
            values: vector of corresponding size.
            variables (optional): VariableType input for which the values are
                 requested. If None (default), the global vector of unknowns will be
                 set.
            to_iterate (optional): flag to write values to ITERATE, instead of STATE
                (default). TODO: Change signature to both to_iterate and to_state? Then
                we can set both at the same time. If yes, copy values!
            additive (optional): flag to write values *additively* to ITERATE or STATE.
                To be used in iterative procedures.

        Raises:
            ValueError: if unknown VariableType arguments are passed.

        """
        # assemble requested name-grid pairs
        requested_blocks = self._parse_variable_type(variables)
        # start of dissection
        block_start = 0
        block_end = 0

        for block, block_number in self._block_numbers.items():
            if block in requested_blocks:
                name, grid = block
                block_length = int(self._block_dofs[block_number])
                block_end = block_start + block_length
                # extract local vector
                # this will raise errors if indexation out of range
                local_vec = values[block_start:block_end]
                # get storage
                if isinstance(grid, pp.Grid):
                    data = self.mdg.subdomain_data(grid)
                elif isinstance(grid, pp.MortarGrid):
                    data = self.mdg.interface_data(grid)
                # data dict should have pp.STATE and pp.ITERATE entries already created
                # during create_variable

                # store new values as requested
                if additive:
                    if to_iterate:
                        data[pp.STATE][pp.ITERATE][name] = (
                            data[pp.STATE][pp.ITERATE][name] + local_vec
                        )
                    else:
                        data[pp.STATE][name] = data[pp.STATE][name] + local_vec
                else:
                    if to_iterate:
                        data[pp.STATE][pp.ITERATE][name] = local_vec.copy()
                    else:
                        data[pp.STATE][name] = local_vec.copy()

                # move dissection forward
                block_start = block_end

        # last sanity check if the vector was properly sized, or if it was too large.
        # This imposes a theoretically unnecessary restriction on the input argument
        # since we only require a vector of at least this size.
        # Do we care if there are more values than necessary? TODO
        assert block_end == values.size

    ### DOF management -----------------------------------------------------------------

    def _append_dofs(self, variable: pp.ad.MixedDimensionalVariable) -> None:
        """Appends DOFs for a newly created variable.

        Must only be called by :meth:`create_variable`.

        This method defines a preliminary global order of dofs:

            For each variable
                append dofs on subdomains where variable is defined (order given by mdg)
                append dofs on interfaces where variable is defined (order given by mdg)

        Parameters:
            variable: The newly created variable

        """
        # number of totally created dof blocks so far
        last_block_number: int = len(self._block_numbers)
        # new blocks
        new_block_numbers: dict[tuple[str, GridLike], int] = dict()
        # new dofs per block
        new_block_dofs_: list[int] = list()

        # Name of the variable
        variable_name = variable.name

        # add dofs found on subdomains for this variable name
        # IMPLEMENTATION NOTE: It was easier to implement this by looping over all
        # subdomains and checking if the variable is defined on them, rather than
        # looping over the domain of the variable, and checking if it the items in the
        # domain are subdomains or interfaces.
        for sd in self.mdg.subdomains():
            if sd not in variable.domain:
                # This is an interface. Continue.
                continue

            # Sanity check that no previous data is overwritten. This should not happen,
            # if class not used in hacky way.
            assert (variable_name, sd) not in self._block_numbers

            # Assign a new block number and increase the counter.
            new_block_numbers[(variable_name, sd)] = last_block_number
            last_block_number += 1

            # Count number of dofs for this variable on this grid and store it.
            # The number of dofs for each dof type defaults to zero.
            local_dofs = self._variable_dofs[variable_name][0]
            num_local_dofs = (
                sd.num_cells * local_dofs.get("cells", 0)
                + sd.num_faces * local_dofs.get("faces", 0)
                + sd.num_nodes * local_dofs.get("nodes", 0)
            )
            new_block_dofs_.append(num_local_dofs)

        # Add dofs found on interfaces for this variable
        for intf in self.mdg.interfaces():
            if intf not in variable.domain:
                # This is a subdomain. Continue.
                continue

            # Sanity check that no previous data is overwritten. This should not happen,
            # if class not used in hacky way.
            assert (variable_name, intf) not in self._block_numbers

            # Assign a new block number and increase the counter.
            new_block_numbers[(variable_name, intf)] = last_block_number
            last_block_number += 1

            # Count number of dofs for this variable on this grid and store it.
            # Only cell-wise dofs are allowed on interfaces
            local_dofs = self._variable_dofs[variable_name][0]
            total_local_dofs = intf.num_cells * local_dofs.get("cells", 0)
            new_block_dofs_.append(total_local_dofs)

        # Converting block dofs to array
        new_block_dofs = np.array(new_block_dofs_, dtype=int)

        # Update the global dofs so far with the new blocks
        self._block_numbers.update(new_block_numbers)
        self._block_dofs = np.concatenate([self._block_dofs, new_block_dofs])

        # first optimization of Jacobian structure
        self._cluster_dofs_gridwise()

    def _cluster_dofs_gridwise(self) -> None:
        """Re-arranges the DOFs grid-wise s.t. we obtain grid-blocks in the column sense and
        reduce the matrix bandwidth.

        The aim is to impose a more block-diagonal-like structure on the Jacobian where blocks
        in the column sense represent single grids in the following order:

        Notes:
            Off-diagonal blocks will still be present if subdomain-interface fluxes are present
            in the md-sense.

        1. For each grid in ``mdg.subdomains``
            1. For each variable defined on that grid
        2. For each grid in ``mdg.interfaces``
            1. For each variable defined on that mortar grid

        The order of variables per grid is given by the order of variable creation
        (stored as order of keys in ``self.variables``).

        This method is called after each creation of variables and respective DOFs.

        """
        new_block_counter: int = 0
        new_block_numbers: dict[tuple[str, GridLike], int] = dict()
        new_block_dofs: list[int] = list()
        block_pair: tuple[str, GridLike]  # appeasing mypy

        # First set of diagonal blocks, per subdomain
        for sd in self.mdg.subdomains():
            # Sub-loop of variables per subdomain
            for variable_name in self._variables:
                block_pair = (variable_name, sd)
                if block_pair in self._block_numbers:
                    # Extract created number of dofs
                    local_dofs: int = self._block_dofs[self._block_numbers[block_pair]]

                    # Store new block number and dofs in new order
                    new_block_dofs.append(local_dofs)
                    new_block_numbers.update({block_pair: new_block_counter})
                    new_block_counter += 1

        # Second set of diagonal blocks, per interface
        for intf in self.mdg.interfaces():
            # Sub-loop of variables per interface
            for variable_name in self._variables:
                block_pair = (variable_name, intf)
                if block_pair in self._block_numbers:
                    # Extract created number of dofs
                    local_dofs = self._block_dofs[self._block_numbers[block_pair]]

                    # Store new block number and dofs in new order
                    new_block_dofs.append(local_dofs)
                    new_block_numbers.update({block_pair: new_block_counter})
                    new_block_counter += 1

        # Replace old block order
        self._block_dofs = np.array(new_block_dofs, dtype=int)
        self._block_numbers = new_block_numbers

    def _parse_variable_type(
        self,
        variables: Optional[list[VariableType]] = None,
    ) -> list[tuple[str, GridLike]]:
        """Helper method to create name-grid pairs for VariableType input.

        Raises a type error if the input or part of the input is not VariableType.

        Notes:
            This method, and the sub-routine _parse_single_variable_type, are crucial in terms
            of performance.

        """
        # the default return value is all blocks
        if variables is None:
            return list(self._block_numbers.keys())

        # storage for all requested blocks, possible not unique and
        # un-restricted in terms of grids
        requested_blocks = list()

        # storage for all grid-restricted vars to eliminate the rest
        grid_restricted_variables = set()
        restricted_grids: dict[str, set] = dict()

        for variable in variables:
            # same parsing as for non_sequentials
            requested_blocks += self._parse_single_variable_type(variable)

            # filtering grid restrictions
            if isinstance(variable, Variable):
<<<<<<< HEAD
                grid_restricted_variables.add(variable.name)
=======
                grid_restricted_vars.add(variable.name)
                if isinstance(variable.domain, list):
                    domain_set = set(variable.domain)
                else:
                    domain_set = {variable.domain}
>>>>>>> d2efeeeb
                if variable.name in restricted_grids:
                    restricted_grids[variable.name].add(domain_set)
                else:
                    restricted_grids[variable.name] = domain_set

        # Make results unique.
        requested_blocks = list(set(requested_blocks))
        # Processing grid restrictions.
        for name in grid_restricted_variables:
            # All grids on which this variable is defined.
            all_grids = set(self._variables[name].domain)

            # Grids that should be filtered away
            filtered_grids = all_grids.difference(restricted_grids[name])
            for f_name, f_grid in itertools.product([name], filtered_grids):
                if (f_name, f_grid) in requested_blocks:
                    requested_blocks.remove((f_name, f_grid))

        # iterate over available blocks and check if they are requested
        # this ensures uniqueness again and correct order
        return [block for block in self._block_numbers if block in requested_blocks]

    def _parse_single_variable_type(
        self, variable: str | Variable | MixedDimensionalVariable
    ) -> list[tuple[str, GridLike]]:
        """Helper of helper :) Parses VariableTypes that are not sequences."""

        # variable represented as a string: include all associated grids
        if isinstance(variable, str):
            if variable not in self._variables:
                raise ValueError(f"Unknown variable name {variable}.")
            return [block for block in self._block_numbers if block[0] == variable]

        # variable represented as md-var: include all associated grids
        # NOTE: Check MixedDimensionalVariable first, since it is a subclass of Variable
        elif isinstance(variable, MixedDimensionalVariable):
            if variable not in self._variables.values():
                raise ValueError(f"Unknown mixed-dimensional variable {variable}.")
            return [block for block in self._block_numbers if block[0] == variable.name]

        # variable represented as grid variable: return local block
        # We know this is not a MixedDimensionalVariable.
        elif isinstance(variable, Variable):
            if (variable.name, variable.domain) in self._block_numbers:
                return [(variable.name, variable.domain)]
            else:
                raise ValueError(f"Unknown grid variable {variable}.")

        else:
            raise TypeError(f"Type {type(variable)} not parsable as variable-like.")

    def _gridbased_variable_complement(
        self, variables: list[VariableType]
    ) -> list[Variable]:
        """Finds the grid-based complement of a variable-like structure.

        The grid-based complement consists of all those grid variables, which are not
        inside ``variables``, but their respective variable names appear in the structure.
        """
        # strings and md variables represent always a whole in the variable sense. Hence,
        # the complement is empty
        if isinstance(variables, (str, MixedDimensionalVariable)):
            # TODO: Can we drop this, or is it possible that a single variable has made
            # it into this subroutine?
            return list()

        # I think the commented out code below is not needed, since the grid-based
        # after enforcing list in VariableType TODO: Check this and remove if true
        # # grid variables are part of a md variable, the complement are the remaining
        # # grid vars
        # elif isinstance(variables, Variable):
        #     # Get the MixedDimensionalVariable version of this variable
        #     md_v = self._variables[variables.name]
        #     # Return all components of the md variable that are not the input variable
        #     return [var for var in md_v.sub_vars if var.domain != variables.domain]

        # non sequential var-like structure
        else:
            grid_variables = list()
            for variable in variables:
                # same processing as above, only grid variables are of interest
                if isinstance(variable, Variable):
                    md_variable = self._variables[variable.name]
                    grid_variables += [
                        var
                        for var in md_variable.sub_vars
                        if var.domain != variable.domain
                    ]
            # return a unique collection
            return list(set(grid_variables))

    def num_dofs(self) -> int:
        """Returns the total number of dofs managed by this system."""
        return int(sum(self._block_dofs))  # cast numpy.int64 into Python int

    def projection_to(
        self, variables: Optional[list[VariableType]] = None
    ) -> sps.csr_matrix:
        """Create a projection matrix from the global vector of unknowns to a specified
        subspace.

        The subspace can be specified by variable names or variables (see :data:`VariableType`).

        The transpose of the returned matrix can be used to slice respective columns out
        of the global Jacobian.

        The projection preserves the global order defined by the system, i.e. it
        includes no permutation.

        If no subspace is specified using ``variables``, a null-space projection is
        returned.

        Parameters:
            variables (optional): VariableType input for which the subspace is
            requested.

        Returns:
            a sparse projection matrix of shape ``(M, num_dofs)``, where
            ``0 <= M <= num_dofs``.

        """

        # current number of total dofs
        num_dofs = self.num_dofs()
        if variables:
            # Array for the indices associated with argument
            indices = self.dofs_of(variables)
            # case where no dofs where found for the VariableType input
            if len(indices) == 0:
                return sps.csr_matrix((0, num_dofs))
            else:
                subspace_size = indices.size
                return sps.coo_matrix(
                    (np.ones(subspace_size), (np.arange(subspace_size), indices)),
                    shape=(subspace_size, num_dofs),
                ).tocsr()
        # case where the subspace is null, i.e. no variables specified
        else:
            return sps.csr_matrix((0, num_dofs))

    def dofs_of(self, variables: list[VariableType]) -> np.ndarray:
        """Get the indices in the global vector of unknowns belonging to the variable(s).

        The global order of indices is preserved.

        Parameters:
            variables: VariableType input for which the indices are requested.

        Returns:
            an order-preserving array of indices of DOFs belonging to the VariableType input.

        Raises:
            ValueError: if unknown VariableType arguments are passed.

        """
        # global block indices
        global_block_dofs = np.hstack((0, np.cumsum(self._block_dofs)))
        # parsing of requested blocks
        requested_blocks = self._parse_variable_type(variables)
        # storage of indices per requested block
        indices = list()
        for block in requested_blocks:
            block_number = self._block_numbers[block]
            block_indices = np.arange(
                global_block_dofs[block_number],
                global_block_dofs[block_number + 1],
                dtype=int,
            )
            indices.append(block_indices)
        # concatenate indices, if any
        if indices:
            return np.concatenate(indices, dtype=int)
        else:
            return np.array([], dtype=int)

    @overload
    def identify_dof(
        self, dof: int, return_variable: Literal[False] = False
    ) -> tuple[str, GridLike]:
        # NOTE: The Literal[False] is needed for overloading to work.
        ...

    @overload
    def identify_dof(self, dof: int, return_variable: Literal[True]) -> Variable:
        ...

    def identify_dof(
        self, dof: int, return_variable: bool = False
    ) -> tuple[str, GridLike] | Variable:
        """Identifies the block to which a specific DOF index belongs.

        The block is represented either by a name-grid pair or the respective variable.

        The intended use is to help identify entries in the global vector or the column
        of the Jacobian, which do not behave as expected.

        Parameters:
            dof: a single index in the global vector.
            return_variable (optional): if True, returns the variable object instead of the
                name-grid combination representing the dof.

        Returns: a 2-tuple containing variable name and a grid, or the respective
            variable itself.

        Raises:
            KeyError: if the dof is out of range (larger than ``num_dofs`` or smaller
                than 0).

        """
        num_dofs = self.num_dofs()
        if not (0 <= dof < num_dofs):  # indices go from 0 to num_dofs - 1
            raise KeyError("Dof index out of range.")

        # global block indices
        global_block_dofs = np.hstack((0, np.cumsum(self._block_dofs)))
        # Find the block number belonging to this index
        target_block_number = np.argmax(global_block_dofs > dof) - 1
        # find block belonging to the number, first and logically only occurrence
        for block_pair, block_number in self._block_numbers.items():
            if block_number == target_block_number:
                if return_variable:
                    # note the grid variables are stored per grid-name not name-grid
                    return self._grid_variables[block_pair[1]][block_pair[0]]
                else:
                    return block_pair
        # if search was not successful, something went terribly wrong
        # should never happen, but if it does, notify the user
        raise RuntimeError("Someone messed with the global block indexation...")

    ### Equation management -------------------------------------------------------------------

    def set_equation(
        self,
        equation: Operator,
        num_equ_per_dof: dict[GridLike, dict[str, int]],
    ) -> None:
        """Sets an equation using the passed operator **and uses its name as an identifier**.

        If an equation already exists under that name, it is overwritten.

        Information about the image space must be provided for now, such that grid-wise
        row slicing is possible. This will hopefully be provided automatically in the
        future.

        Notes:
            Regarding the number of equations, this method assumes that the AD framework
            assembles row blocks per grid in subdomains, then per grid in interfaces,
            for each operator representing an equation. This is assumed to be the way
            PorePy AD works.

        Parameters:
            equation: An equation in AD operator form, assuming the right-hand side is
                zero and this instance represents the left-hand side.
                **The equation must be ready for evaluation,
                i.e. all involved variables must have values set.**
            num_equ_per_dof: a dictionary describing how many equations
                ``equation_operator`` provides. This is a temporary work-around until
                operators are able to provide information on their image space.
                The dictionary must contain the number of equations per admissible dof
                type, (see :data:`porepy.DofManager.admissible_dof_types`),
                for each grid the operator was defined on.

        Raises:
            ValueError: if the equation operator has a name already assigned to a
                previously set equation
            AssertionError: if the equation is defined on an unknown grid.
            ValueError: if indicated number of equations does not match the actual
                number as per evaluation of operator.

        """
        image_info: dict[GridLike, np.ndarray] = dict()
        total_num_equ = 0
        valid_grids: list[pp.Grid] = [sd for sd in self.mdg.subdomains()]
        valid_intf: list[pp.MortarGrid] = [intf for intf in self.mdg.interfaces()]
        equation_domain = list(num_equ_per_dof.keys())
        name = equation.name
        if name in self._equations:
            raise ValueError(
                "The name of the equation operator is already used by another equation:\n"
                f"{self._equations[name]}"
                "\n\nMake sure your equations are uniquely named."
            )

        # we loop over the valid grids and interfaces in that order to assert a correct
        # indexation according to the global order (for grid in sds, for grid in intfs)
        # the user does not have to care about the order in num_equ_per_dof
        for sd in valid_grids:
            if sd in equation_domain:
                dof_info = num_equ_per_dof[sd]
                # equations on subdomains can be defined on any dof type
                num_equ_per_grid = int(
                    sd.num_cells * dof_info.get("cells", 0)
                    + sd.num_nodes * dof_info.get("nodes", 0)
                    + sd.num_faces * dof_info.get("faces", 0)
                )
                # row indices for this grid, cast to integers
                block_idx = np.arange(num_equ_per_grid, dtype=int) + total_num_equ
                # cumulate total number of equations
                total_num_equ += num_equ_per_grid
                # store block idx per grid
                image_info.update({sd: block_idx})
                # remove the subdomain from the domain list
                equation_domain.remove(sd)

        for intf in valid_intf:
            if intf in equation_domain:
                dof_info = num_equ_per_dof[intf]
                # equations on interfaces can only be defined on cells
                num_equ_per_grid = int(intf.num_cells * dof_info.get("cells", 0))
                # row indices for this grid, cast to integers
                block_idx = np.arange(num_equ_per_grid, dtype=int) + total_num_equ
                # cumulate total number of equations
                total_num_equ += num_equ_per_grid
                # store block idx per grid
                image_info.update({intf: block_idx})
                # remove the grid from the domain list
                equation_domain.remove(intf)

        # assert the equation is not defined on an unknown domain
        assert len(equation_domain) == 0

        # if all good, we assume we can proceed
        self._equ_image_space_composition.update({name: image_info})
        self._equ_image_dof_info.update({name: num_equ_per_dof})
        self._equations.update({name: equation})

    def get_equation(self, name: str) -> Operator:
        """
        Returns: a reference to a previously passed equation in operator form.

        Raises:
            KeyError: if ``name`` does not correspond to any known equation.

        """
        return self._equations[name]

    def remove_equation(self, name: str) -> Operator | None:
        """Removes a previously set equation and all related information.

        Returns:
            a reference to the equation in operator form or None, if the equation is unknown.

        """
        if name in self._equations:
            equ = self._equations.pop(name)
            del self._equ_image_space_composition[name]
            return equ
        else:
            return None  # appeasing mypy

    ### System assembly and discretization ----------------------------------------------------

    @staticmethod
    def _recursive_discretization_search(operator: Operator, discr: list) -> list:
        """Recursive search in the tree of this operator to identify all discretizations
        represented in the operator.

        Parameters:
            operator: top level operator to be searched.
            discr: list storing found discretizations

        """
        if len(operator.tree.children) > 0:
            # Go further in recursion
            for child in operator.tree.children:
                discr += SystemManager._recursive_discretization_search(child, list())

        if isinstance(operator, _ad_utils.MergedOperator):
            # We have reached the bottom; this is a discretization (example: mpfa.flux)
            discr.append(operator)

        return discr

    def _parse_equation_like(
        self, equations: Optional[EquationLike] = None
    ) -> dict[str, None | np.ndarray]:
        """Helper method to parse equation-like inputs into a properly ordered structure.

        The equations will be ordered according to the order in self._equations (which
        is the order in which they were added to the system manager and which also is
        fixed since iteration of dictionaries is so).

        Raises a type error if the input or part of the input is not equation-like.
        If an equation is requested for a grid on which it is not defined, a value error
        will be raised.

        """
        # the default return value is all equations with no grid restrictions
        if equations is None:
            return dict((name, None) for name in self._equations)
        # else we parse the input
        # storage for requested blocks, unique information per equation name
        requested_row_blocks = dict()
        # storage for restricted equations
        restricted_equations = dict()

        for equation in equations:
            block = self._parse_single_equation_like(equation)
            # store restrictions
            if isinstance(equation, dict):
                restricted_equations.update(block)
            else:
                requested_row_blocks.update(block)
        # update the requested blocks with the restricted to overwrite the indices if
        # an equation was passed in both restricted and unrestricted structure
        requested_row_blocks.update(restricted_equations)
        # ensure order
        ordered_blocks = dict()
        for equation in self._equations:
            if equation in requested_row_blocks:
                ordered_blocks.update({equation: requested_row_blocks[equation]})
        return ordered_blocks

    def _parse_single_equation_like(
        self, equation: str | Operator | dict[str | Operator, list[GridLike]]
    ) -> dict[str, None | np.ndarray]:
        """Helper method to identify possible restrictions of a single equation-like.

        Args:
            equation: equation-like to be parsed.

        Returns:
            A dictionary with the name of the equation as key and the corresponding
            restricted indices as values. If no restriction is given, the value is None.

        """

        # equation represented by string: No row-slicing
        if isinstance(equation, str):
            if equation not in self._equations:
                raise ValueError(f"Unknown equation name {equation}.")
            return {equation: None}

        # equation represented by Operator: No row-slicing
        elif isinstance(equation, Operator):
            if equation.name not in self._equations:
                raise ValueError(f"Unknown equation operator {equation}.")
            return {equation.name: None}

        # equations represented by dict with restriction to grids: get target row
        # indices.
        elif isinstance(equation, dict):

            block: dict[str, None | np.ndarray] = dict()
            for equ, grids in equation.items():
                if isinstance(equ, Operator):
                    name = equ.name
                    if name not in self._equations:
                        raise ValueError(f"Unknown equation name {equation}.")
                elif isinstance(equ, str):
                    name = equ
                    if name not in self._equations:
                        raise ValueError(f"Unknown equation operator {equation}.")
                else:
                    raise TypeError(
                        f"Item ({type(equ)}, {type(grids)}) not parsable as equation-like."
                    )

                img_info = self._equ_image_space_composition[name]
                # check if the user requests a properly defined subsystem
                unknown_grids = set(grids).difference(set(img_info.keys()))
                if len(unknown_grids) > 0:
                    raise ValueError(
                        f"Equation {name} not defined on grids {unknown_grids}"
                    )
                block_idx = list()
                # loop over image space information to ensure correct order
                for grid in img_info:
                    if grid in grids:
                        block_idx.append(img_info[grid])
                # if indices not empty, concatenate and return
                if block_idx:
                    block.update({name: np.concatenate(block_idx, dtype=int)})
                # indices should by logic always be found, if not alert the user.
                else:
                    raise TypeError(
                        f"Equation-like item ({type(equ)}, {type(grids)}) yielded no rows."
                    )
            return block
        else:
            raise TypeError(f"Type {type(equation)} not parsable as equation-like.")

    def _gridbased_equation_complement(
        self, equations: dict[str, None | np.ndarray]
    ) -> dict[str, None | np.ndarray]:
        """Takes the information from equation parsing and finds for each equation
        (identified by its name string) the indices which were excluded in the
        grid-sense.

        Args:
            equations: dictionary with equation names as keys and the corresponding

            TODO!!!

        """
        complement: dict[str, None | np.ndarray] = dict()
        for name, idx in equations.items():
            # if indices where filtered based on grids, we find the complementing indices
            if idx:
                img_info = self._equ_image_space_composition[name]
                # assure ordering and uniqueness whole equation indexation
                all_idx = np.unique(np.hstack(img_info.values()))
                # complementing indices are found by deleting the filtered indices
                complement_idx = np.delete(all_idx, idx)
                complement.update({name: complement_idx})
            # if there was no grid-based row filtering, the complement is empty
            else:
                complement.update({name: None})
        return complement

    def discretize(self, equations: Optional[EquationLike] = None) -> None:
        """Find and loop over all discretizations in the equation operators, extract
        unique references and discretize.

        This is more efficient than discretizing on the Operator level, since
        discretizations which occur more than once in a set of equations will be
        identified and only discretized once.

        Parameters:
            equations (optional): a subset of equations.
                If not provided (None), all known equations will be discretized.

        """
        equation_names = list(self._parse_equation_like(equations).keys())

        # List containing all discretizations
        discr: list = []
        # TODO the search can be done once (in some kind of initialization)
        for name in equation_names:
            # this raises a key error if a given equation name is unknown
            eqn = self._equations[name]
            # This will expand the list discr with new discretizations.
            # The list may contain duplicates.
            discr += self._recursive_discretization_search(eqn, list())

        # Uniquify to save computational time, then discretize.
        unique_discr = _ad_utils.uniquify_discretization_list(discr)
        _ad_utils.discretize_from_list(unique_discr, self.mdg)

    def assemble(
        self,
        state: Optional[np.ndarray] = None,
    ) -> tuple[sps.spmatrix, np.ndarray]:
        """Assemble Jacobian matrix and residual vector of the whole system.

        This is a shallow wrapper of :meth:`assemble_subsystem`, where the subsystem is
        the complete set of equations, variables and grids.

        Parameters:
            state (optional): see :meth:`assemble_subsystem`. Defaults to None.

        Returns:
            sps.spmatrix: Jacobian matrix corresponding to the targeted state.
                The ordering of the equations (rows) is determined by the order the
                equations were added. The DOFs (columns) are ordered according the
                global order.
            np.ndarray: Residual vector corresponding to the targeted state,
                scaled with -1 (moved to rhs).

        """
        return self.assemble_subsystem(state=state)

    def assemble_subsystem(
        self,
        equations: Optional[EquationLike] = None,
        variables: Optional[list[VariableType]] = None,
        state: Optional[np.ndarray] = None,
    ) -> tuple[sps.spmatrix, np.ndarray]:
        """Assemble Jacobian matrix and residual vector using a specified subset of
        equations, variables and grids.

        The method is intended for use in splitting algorithms. Matrix blocks not
        included will simply be sliced out.

        Notes:
            The ordering of columns in the returned system are defined by the global DOF.
            The row blocks are of the same order as equations were added to this system.
            If an equation is defined on multiple grids, the respective row-block is internally
            ordered as given by the mixed-dimensional grid
            (for sd in subdomains, for intf in interfaces).

            The columns of the subsystem are assumed to be properly defined by ``variables``,
            otherwise a matrix of shape ``(M,)`` is returned. This happens if grid variables
            are passed which are unknown to this SystemManager.

        Parameters:
            equations (optional): a subset of equation to which the subsystem should be
                restricted.
                If not provided (None), all equations known to this manager will be included.

                The user can specify grids per equation (name) to which the subsystem should be
                restricted in the row-sense. Grids not belonging to the domain of an equation
                will raise an error.

            variables (optional): VariableType input specifying the subspace in column-sense.
                If not provided (None), all variables will be included.
            state (optional): State vector to assemble from. By default, the stored ITERATE or
                STATE are used, in that order.

        Returns:
            spmatrix: (Part of the) Jacobian matrix corresponding to the targeted variable
                state, for the specified equations and variables.
            ndarray: Residual vector corresponding to the targeted variable state,
                for the specified equations. Scaled with -1 (moved to rhs).

        """
        if variables is None:
            variables = self._variables

        equ_blocks = self._parse_equation_like(equations)

        # Data structures for building matrix and residual vector
        mat: list[sps.spmatrix] = []
        rhs: list[np.ndarray] = []

        # Keep track of DOFs for each equation/block
        ind_start = 0
        self.assembled_equation_indices = dict()

        # Iterate over equations, assemble.
        for equ_name, rows in equ_blocks.items():
            # this will raise a key error if the equation name is unknown
            eq = self._equations[equ_name]
            ad = eq.evaluate(self, state)

            # if restriction to grid-related row blocks was made,
            # perform row slicing based on information we have obtained from parsing
            if rows:
                mat.append(ad.jac[rows])
                rhs.append(ad.val[rows])
                block_length = len(rhs[-1])
            # if no grid-related row restriction was made, append the whole thing
            else:
                mat.append(ad.jac)
                rhs.append(ad.val)
                block_length = len(ad.val)

            # create indices range and shift to correct position
            block_indices = np.arange(block_length) + ind_start
            # extract last index as starting point for next block of indices
            ind_start = block_indices[-1] + 1
            self.assembled_equation_indices.update({equ_name: block_indices})

        # Concatenate results equation-wise
        if len(mat) > 0:
            A = sps.vstack(mat, format="csr")
            rhs_cat = np.concatenate(rhs)
        else:
            # Special case if the restriction produced an empty system.
            A = sps.csr_matrix((0, self.num_dofs()))
            rhs_cat = np.empty(0)

        # slice out the columns belonging to the requested subsets of variables and
        # grid-related column blocks by using the transposed projection to respective subspace
        # Multiply rhs by -1 to move to the rhs
        column_projection = self.projection_to(variables).transpose()
        return A * column_projection, -rhs_cat

    def assemble_schur_complement_system(
        self,
        primary_equations: EquationLike,
        primary_variables: VariableType,
        secondary_equations: Optional[EquationLike] = None,
        secondary_variables: Optional[list[VariableType]] = None,
        excl_loc_prim_to_sec: bool = False,
        inverter: Callable[[sps.spmatrix], sps.spmatrix] = sps.linalg.inv,
        state: Optional[np.ndarray] = None,
    ) -> tuple[sps.spmatrix, np.ndarray]:
        """Assemble Jacobian matrix and residual vector using a Schur complement
        elimination of the variables and equations not to be included.

        The specified equations and variables will define blocks of the linearized
        system as

            ``[A_pp, A_ps  [x_p   = [b_p``
            `` A_sp, A_ss]  x_s]     b_s]``

        where subscripts p and s define primary and secondary blocks.
        The Schur complement system is then given by

            ``(A_pp - A_ps * inv(A_ss) * A_sp) * x_p = b_p - A_ps * inv(A_ss) * b_s``

        The Schur complement is well-defined only if the inverse of A_ss exists,
        and the efficiency of the approach assumes that an efficient inverter for
        A_ss can be found.
        **The user must ensure both requirements are fulfilled.**

        Notes:
            The optional arguments defining the secondary block, and the flag
            ``excl_loc_prim_to_sec`` are meant for nested Schur-complements and splitting
            solvers. This is an advanced usage and requires the user to be sensitive about what
            he is doing, since the resulting blocks ``A_pp`` and ``A_ss`` might end up
            to be not square. This will result in errors.

        Examples:
            The default inverter can be defined by

            >>> import scipy.sparse as sps
            >>> inverter = lambda A: sps.csr_matrix(sps.linalg.inv(A.A))

            It is costly in terms of computational time and memory though.

        Parameters:
            primary_equations: a subset of equations specifying the primary subspace in
                row-sense.
            primary_variables: VariableType input specifying the primary subspace in
                column-sense.
            secondary_equations: a subset of equations specifying the secondary subspace in
                row-sense.
                By default, the complement of the primary rows is used.
            secondary_variables: VariableType input specifying the secondary subspace in
                column-sense.
                By default, the complement of the primary columns is used.
            excl_loc_prim_to_sec (optional): If True, primary local blocks which are excluded
                by the variable- and equation-like structure, are added to the secondary block.

                I.e. if a variable ``p`` is defined on two grids ``sd1, sd2``, and the user
                defines the primary (column) block to be only given by ``p`` on ``sd1``,
                then the (column) block corresponding to ``p`` on ``sd2`` will be added to the
                secondary block.
                Analogously for equations (row blocks), which are defined on multiple grids.
                The flag acts in both column and row sense.

                If False (default), they will not be included and the union of primary and
                secondary blocks will **not** constitute the whole system.
            inverter (optional): callable object to compute the inverse of the matrix A_ss.
                By default, the scipy direct sparse inverter is used.
            state (optional): see :meth:`assemble_subsystem`. Defaults to None.

        Returns:
            sps.spmatrix: Jacobian matrix representing the Schur complement with respect to
                the targeted state.
            np.ndarray: Residual vector for the Schur complement with respect to the targeted
                state. Scaled with -1 (moved to rhs).

        Raises:
            AssertionError:
                - if the primary block would have 0 rows or columns
                - if the secondary block would have 0 rows or columns
                - if the secondary block is not square
            ValueError: if primary and secondary columns overlap
        """

        primary_rows = self._parse_equation_like(primary_equations)
        excl_prim_rows = self._gridbased_equation_complement(primary_rows)
        prim_equ_names = list(primary_rows.keys())
        primary_projection = self.projection_to(primary_variables)
        num_dofs = primary_projection.shape[1]

        # assert non-emptiness of primary block
        assert len(primary_rows) > 0
        assert primary_projection.shape[0] > 0

        # finding secondary column indices and respective projection
        if secondary_variables:
            # default projection to secondaries
            secondary_projection = self.projection_to(secondary_variables)
            # assert primary and secondary columns do not overlap
            common_column_indices: np.ndarray = np.intersect1d(
                primary_projection.indices, secondary_projection.indices
            )
            if common_column_indices.size > 0:
                raise ValueError("Primary and secondary columns overlap.")

            # find indices of excluded primary columns and change the secondary projection
            if excl_loc_prim_to_sec:
                # finding grid variables, who are primary in terms of name, but excluded by the
                # filter the VariableType structure imposes
                excluded_grid_variables = self._gridbased_variable_complement(
                    primary_variables
                )
                excl_projection = self.projection_to(excluded_grid_variables)
                # take the indices of the excluded local prims and all secs
                idx_s = np.unique(
                    np.hstack([excl_projection.indices, secondary_projection.indices])
                )
                shape = (idx_s.size, num_dofs)
                # re-compute the secondary projection including new indices
                secondary_projection = sps.coo_matrix(
                    (np.ones(shape[0]), (np.arange(shape[0]), idx_s)),
                    shape=shape,
                ).tocsr()
        else:
            # we use the complement of the indices in the primary projection
            if excl_loc_prim_to_sec:
                shape = (
                    primary_projection.shape[1] - primary_projection.shape[0],
                    num_dofs,
                )
                # remove indices found in primary projection
                # csr sparse projections have only one entry per column
                idx_s = np.delete(
                    np.arange(shape[1], dtype=int), primary_projection.indices
                )
                assert len(idx_s) == shape[0]
                secondary_projection = sps.coo_matrix(
                    (np.ones(shape[0]), (np.arange(shape[0]), idx_s)),
                    shape=shape,
                ).tocsr()
            else:
                # finding grid vars, who are primary in terms of name, but excluded by the
                # filter the VariableType structure imposes
                excluded_grid_variables = self._gridbased_variable_complement(
                    primary_variables
                )
                excl_projection = self.projection_to(excluded_grid_variables)
                # take the indices of the excluded local prims and included prims
                idx_excl = np.unique(
                    np.hstack([excl_projection.indices, primary_projection.indices])
                )
                # the secondary indices are computed by the complement of above
                # FIXME: Define shape
                idx_s = np.delete(np.arange(shape[1], dtype=int), idx_excl)
                shape = (idx_s.size, num_dofs)
                secondary_projection = sps.coo_matrix(
                    (np.ones(shape[0]), (np.arange(shape[0]), idx_s)),
                    shape=shape,
                ).tocsr()

        # finding secondary row indices
        secondary_rows: dict[str, None | np.ndarray] | None
        sec_equ_names: list[str]
        if secondary_equations:
            secondary_rows = self._parse_equation_like(secondary_equations)
            sec_equ_names = list(secondary_rows.keys())
        else:
            secondary_rows = None
            sec_equ_names = list(
                set(self._equations.keys).difference(set(primary_rows.keys()))
            )

        # check the primary and secondary system are not overlapping in terms of equations
        if len(set(prim_equ_names).intersection(set(sec_equ_names))) > 0:
            raise ValueError("Primary and secondary rows overlap.")
        # assert non-emptiness of secondary block
        assert secondary_projection.shape[0] > 0
        assert len(sec_equ_names) > 0

        # storage of primary and secondary row blocks
        A_sec: list[sps.csr_matrix] = list()
        b_sec: list[np.ndarray] = list()
        A_prim: list[sps.csr_matrix] = list()
        b_prim: list[np.ndarray] = list()
        # keep track of indices or primary block
        ind_start = 0
        assembled_equation_indices = dict()

        # we loop over stored equations to ensure the correct order
        # but process only primary equations
        # excluded local primary blocks are stored as top rows in the secondary block
        for name in self._equations:
            if name in prim_equ_names:
                A_temp, b_temp = self.assemble_subsystem(name, state=state)
                idx_p = primary_rows[name]
                # check if a grid filter was applied for that equation
                if idx_p:
                    # append the respective rows
                    A_prim.append(A_temp[idx_p])
                    b_prim.append(b_temp[idx_p])
                    # if requested, the excluded primary rows are appended as secondary
                    if excl_loc_prim_to_sec:
                        idx_excl_p = excl_prim_rows[name]
                        A_sec.append(A_temp[idx_excl_p])
                        b_sec.append(b_temp[idx_excl_p])
                # if no filter was applied, the whole row block is appended
                else:
                    A_prim.append(A_temp)
                    b_prim.append(b_temp)

                # track indices of block rows
                row_idx = np.arange(b_prim[-1].size, dtype=int)
                indices = row_idx + ind_start
                ind_start += row_idx.size
                assembled_equation_indices.update({name: indices})

        # store the assembled row indices for the primary block only (Schur)
        self.assembled_equation_indices = assembled_equation_indices

        # we loop again over stored equation to ensure a correct order
        # but process only secondary equations
        for name in self._equations:
            if name in sec_equ_names:
                A_temp, b_temp = self.assemble_subsystem(name, state=state)
                # if secondary equations were defined, we check if we have to restrict
                # them
                if secondary_rows:
                    idx_s = secondary_rows[name]
                    # slice or no slice
                    if idx_s:
                        A_sec.append(A_temp[idx_s])
                        b_sec.append(b_temp[idx_s])
                    else:
                        A_sec.append(A_temp)
                        b_sec.append(b_temp)
                # no slicing of secondary equations at all
                else:
                    A_sec.append(A_temp)
                    b_sec.append(b_temp)

        # stack the results
        A_p = sps.vstack(A_prim, format="csr")
        b_p = np.concatenate(b_prim)
        A_s = sps.vstack(A_sec, format="csr")
        b_s = np.concatenate(b_sec)

        # turn the projections into prolongations
        primary_projection = primary_projection.transpose()
        secondary_projection = secondary_projection.transpose()

        # Matrices involved in the Schur complements
        A_pp = A_p * primary_projection
        A_ps = A_p * secondary_projection
        A_sp = A_s * primary_projection
        A_ss = A_s * secondary_projection

        # last sanity check, if A_ss is square
        assert A_ss.shape[0] == A_ss.shape[1]

        # compute the inverse of A_ss using the passed inverter
        inv_A_ss = inverter(A_ss)

        S = A_pp - A_ps * inv_A_ss * A_sp
        rhs_S = b_p - A_ps * inv_A_ss * b_s

        # storing necessary information for Schur complement expansion
        self._Schur_complement = (
            inv_A_ss,
            b_s,
            A_sp,
            primary_projection,
            secondary_projection,
        )

        return S, rhs_S

    def expand_schur_complement_solution(
        self, reduced_solution: np.ndarray
    ) -> np.ndarray:
        """Expands the solution of the **last assembled** Schur complement system to the
        whole solution.

        I.e it takes x_p from

            [A_pp, A_ps  [x_p   = [b_p
             A_sp, A_ss]  x_s]     b_s]

        and returns the whole [x_p, x_s] where

            x_s = inv(A_ss) * (b_s - A_sp * x_p)

        Notes:
            Independent of how the primary and secondary blocks were chosen, this method always
            returns a vector of size ``num_dofs``.
            Especially when the primary and secondary variables did not constitute the whole
            vector of unknowns, the result is still of size ``num_dofs``.
            The entries corresponding to the excluded grid variables are zero.

        Parameters:
            reduced_solution: Solution to the linear system returned by
                :meth:`assemble_schur_complement_system`

        Returns: the expanded Schur solution in global size.

        Raises:
            AssertionError: if the Schur complement system was not assembled before.

        """
        assert self._Schur_complement is not None
        # get data stored from last complement
        inv_A_ss, b_s, A_sp, prolong_p, prolong_s = self._Schur_complement
        # calculate the complement solution
        x_s = inv_A_ss * (b_s - A_sp * reduced_solution)
        # prolong primary and secondary block to global-sized arrays
        X = prolong_p * reduced_solution + prolong_s * x_s
        return X

    ### special methods -----------------------------------------------------------------------

    def __repr__(self) -> str:
        s = (
            "SystemManager for mixed-dimensional grid with "
            f"{self.mdg.num_subdomains()} subdomains "
            f"and {self.mdg.num_interfaces()}"
            " interfaces.\n"
        )
        # Sort variables alphabetically, not case-sensitive
        all_variables = self.get_variable_names()
        s += "Variables present on at least one grid or interface:\n\t"
        s += ", ".join(all_variables) + "\n"

        if self._equations is not None:
            eq_names = [name for name in self._equations]
            s += f"In total {len(self._equations)} equations, with names: \n\t"
            s += ", ".join(eq_names)

        return s

    def __str__(self) -> str:
        s = (
            "SystemManager for mixed-dimensional grid with "
            f"{self.mdg.num_subdomains()} subdomains "
            f"and {self.mdg.num_interfaces()}"
            " interfaces.\n"
        )

        all_variables = self.get_variable_names()
        variable_grid = [
            (sub_var.name, sub_var.domain)
            for var in self._variables.values()
            for sub_var in var.sub_vars
        ]
        # make combinations unique
        variable_grid = list(set(variable_grid))

        s += f"There are in total {len(all_variables)} variables, distributed as follows:\n"

        # Sort variables alphabetically, not case-sensitive
        for var, grid in variable_grid:
            s += "\t" + f"{var} is present on"
            s += " subdomain" if isinstance(grid, pp.Grid) else " interface(s)"
            s += "\n"

        s += "\n"
        if self._equations is not None:
            eq_names = [name for name in self._equations]
            s += f"In total {len(self._equations)} equations, with names: \n\t"
            s += "\n\t".join(eq_names) + "\n"

        return s<|MERGE_RESOLUTION|>--- conflicted
+++ resolved
@@ -861,15 +861,11 @@
 
             # filtering grid restrictions
             if isinstance(variable, Variable):
-<<<<<<< HEAD
                 grid_restricted_variables.add(variable.name)
-=======
-                grid_restricted_vars.add(variable.name)
                 if isinstance(variable.domain, list):
                     domain_set = set(variable.domain)
                 else:
                     domain_set = {variable.domain}
->>>>>>> d2efeeeb
                 if variable.name in restricted_grids:
                     restricted_grids[variable.name].add(domain_set)
                 else:
