"""This module contains functions to be wrapped in a
:class:`~porepy.numerics.ad.operator_functions.Function` and used as part
of compound :class:`~porepy.numerics.ad.operators.Operator`, i.e. as (terms of) equations.

Some functions depend on non-ad objects. This requires that the function ``f`` be wrapped
in an ``ad.Function`` using partial evaluation:

Examples:
    >>> from functools import partial
    >>> AdFunction = pp.ad.Function(partial(f, other_parameter), "name")
    >>> equation: pp.ad.Operator = AdFunction(var) - 2 * var

    with ``var`` being some AD variable.

    Note that while the argument to ``AdFunction`` is a
    :class:`~porepy.numerics.ad.operators.Operator, the wrapping in
    ``pp.ad.Function`` implies that upon parsing,
    the argument passed to ``f`` will be an Ad_array.

"""
from __future__ import annotations

from typing import Callable

import numpy as np
import scipy.sparse as sps

import porepy as pp
from porepy.numerics.ad.forward_mode import Ad_array

__all__ = [
    "exp",
    "log",
    "sign",
    "abs",
    "l2_norm",
    "sin",
    "cos",
    "tan",
    "arcsin",
    "arccos",
    "arctan",
    "sinh",
    "cosh",
    "tanh",
    "arcsinh",
    "arccosh",
    "arctanh",
    "heaviside",
    "heaviside_smooth",
    "RegularizedHeaviside",
    "maximum",
    "characteristic_function",
]


# %% Exponential and logarithmic functions
def exp(var):
    if isinstance(var, Ad_array):
        val = np.exp(var.val)
        der = var.diagvec_mul_jac(np.exp(var.val))
        return Ad_array(val, der)
    else:
        return np.exp(var)


def log(var):
    if isinstance(var, Ad_array):
        val = np.log(var.val)
        der = var.diagvec_mul_jac(1 / var.val)
        return Ad_array(val, der)
    else:
        return np.log(var)


# %% Sign and absolute value functions and l2_norm
def sign(var):
    if not isinstance(var, Ad_array):
        return np.sign(var)
    else:
        return np.sign(var.val)


def abs(var):
    if isinstance(var, Ad_array):
        val = np.abs(var.val)
        jac = var.diagvec_mul_jac(sign(var))
        return Ad_array(val, jac)
    else:
        return np.abs(var)


def l2_norm(dim: int, var: pp.ad.Ad_array) -> pp.ad.Ad_array:
    """L2 norm of a vector variable.

    For the example of dim=3 components and n vectors, the ordering is assumed
    to be ``[u0, v0, w0, u1, v1, w1, ..., un, vn, wn]``

    Vectors satisfying ui=vi=wi=0 are assigned zero entries in the jacobi matrix

    Note:
        See module level documentation on how to wrap functions like this in ad.Function.

    Parameters:
        dim: Dimension, i.e. number of vector components.
        var: Ad operator (variable or expression) which is argument of the norm function.

    Returns:
        The norm of var with appropriate val and jac attributes.

    """

    if dim == 1:
        # For scalar variables, the cell-wise L2 norm is equivalent to
        # taking the absolute value.
        return pp.ad.functions.abs(var)
    resh = np.reshape(var.val, (dim, -1), order="F")
    vals = np.linalg.norm(resh, axis=0)
    # Avoid dividing by zero
    tol = 1e-12
    nonzero_inds = vals > tol
    jac_vals = np.zeros(resh.shape)
    jac_vals[:, nonzero_inds] = resh[:, nonzero_inds] / vals[nonzero_inds]
    # Prepare for left multiplication with var.jac to yield
    # norm(var).jac = var/norm(var) * var.jac
    dim_size = var.val.size
    # Check that size of var is compatible with the given dimension, e.g. all 'cells' have
    # the same number of values assigned
    assert dim_size % dim == 0
    size = int(dim_size / dim)
    local_inds_t = np.arange(dim_size)
    if size == 0:
        local_inds_n = np.empty(0, dtype=np.int32)
    else:
        local_inds_n = np.array(np.kron(np.arange(size), np.ones(dim)), dtype=np.int32)
    norm_jac = sps.csr_matrix(
        (jac_vals.ravel("F"), (local_inds_n, local_inds_t)),
        shape=(size, dim_size),
    )
    jac = norm_jac * var.jac
    return pp.ad.Ad_array(vals, jac)


# %% Trigonometric functions
def sin(var):
    if isinstance(var, Ad_array):
        val = np.sin(var.val)
        jac = var.diagvec_mul_jac(np.cos(var.val))
        return Ad_array(val, jac)
    else:
        return np.sin(var)


def cos(var):
    if isinstance(var, Ad_array):
        val = np.cos(var.val)
        jac = var.diagvec_mul_jac(-np.sin(var.val))
        return Ad_array(val, jac)
    else:
        return np.cos(var)


def tan(var):
    if isinstance(var, Ad_array):
        val = np.tan(var.val)
        jac = var.diagvec_mul_jac((np.cos(var.val) ** 2) ** (-1))
        return Ad_array(val, jac)
    else:
        return np.tan(var)


def arcsin(var):
    if isinstance(var, Ad_array):
        val = np.arcsin(var.val)
        jac = var.diagvec_mul_jac((1 - var.val**2) ** (-0.5))
        return Ad_array(val, jac)
    else:
        return np.arcsin(var)


def arccos(var):
    if isinstance(var, Ad_array):
        val = np.arccos(var.val)
        jac = var.diagvec_mul_jac(-((1 - var.val**2) ** (-0.5)))
        return Ad_array(val, jac)
    else:
        return np.arccos(var)


def arctan(var):
    if isinstance(var, Ad_array):
        val = np.arctan(var.val)
        jac = var.diagvec_mul_jac((var.val**2 + 1) ** (-1))
        return Ad_array(val, jac)
    else:
        return np.arctan(var)


# %% Hyperbolic functions
def sinh(var):
    if isinstance(var, Ad_array):
        val = np.sinh(var.val)
        jac = var.diagvec_mul_jac(np.cosh(var.val))
        return Ad_array(val, jac)
    else:
        return np.sinh(var)


def cosh(var):
    if isinstance(var, Ad_array):
        val = np.cosh(var.val)
        jac = var.diagvec_mul_jac(np.sinh(var.val))
        return Ad_array(val, jac)
    else:
        return np.cosh(var)


def tanh(var):
    if isinstance(var, Ad_array):
        val = np.tanh(var.val)
        jac = var.diagvec_mul_jac(np.cosh(var.val) ** (-2))
        return Ad_array(val, jac)
    else:
        return np.tanh(var)


def arcsinh(var):
    if isinstance(var, Ad_array):
        val = np.arcsinh(var.val)
        jac = var.diagvec_mul_jac((var.val**2 + 1) ** (-0.5))
        return Ad_array(val, jac)
    else:
        return np.arcsinh(var)


def arccosh(var):
    if isinstance(var, Ad_array):
        val = np.arccosh(var.val)
        den1 = (var.val - 1) ** (-0.5)
        den2 = (var.val + 1) ** (-0.5)
        jac = var.diagvec_mul_jac(den1 * den2)
        return Ad_array(val, jac)
    else:
        return np.arccosh(var)


def arctanh(var):
    if isinstance(var, Ad_array):
        val = np.arctanh(var.val)
        jac = var.diagvec_mul_jac((1 - var.val**2) ** (-1))
        return Ad_array(val, jac)
    else:
        return np.arctanh(var)


# %% Step and Heaviside functions
def heaviside(var, zerovalue: float = 0.5):
    if isinstance(var, Ad_array):
        return np.heaviside(var.val, zerovalue)
    else:
        return np.heaviside(var, zerovalue)


def heaviside_smooth(var, eps: float = 1e-3):
    """Smooth (regularized) version of the Heaviside function.

    Note:
        The analytical expression for the smooth version Heaviside function reads:
            ``H_eps(x) = (1/2) * (1 + (2/pi) * arctan(x/eps))``,
        with its derivative smoothly approximating the Dirac delta function:
            ``d(H(x))/dx = delta_eps = (1/pi) * (eps / (eps^2 + x^2))``.

        Reference: https://ieeexplore.ieee.org/document/902291

    Parameters:
        var: Input array.
        eps (optional): Regularization parameter. The function will converge to the
            Heaviside function in the limit when ``eps --> 0``. The default is ``1e-3``.

    Returns:
        Regularized heaviside function (and its Jacobian if applicable) in form of a
        Ad_array or ndarray (depending on the input).

    """
    if isinstance(var, Ad_array):
        val = 0.5 * (1 + 2 * np.pi ** (-1) * np.arctan(var.val * eps ** (-1)))
        jac = var.diagvec_mul_jac(
            np.pi ** (-1) * eps * (eps**2 + var.val**2) ** (-1)
        )
        return Ad_array(val, jac)
    else:
        return 0.5 * (1 + 2 * np.pi ** (-1) * np.arctan(var * eps ** (-1)))


class RegularizedHeaviside:
    def __init__(self, regularization: Callable):
        self._regularization = regularization

    def __call__(self, var, zerovalue: float = 0.5):
        if isinstance(var, Ad_array):
            val = np.heaviside(var.val, 0.0)
            regularization = self._regularization(var)
            jac = regularization.jac
            return Ad_array(val, jac)
        else:
            return np.heaviside(var)  # type: ignore


<<<<<<< HEAD
def maximum(
    var_0: Union[pp.ad.Ad_array, np.ndarray], var_1: Union[pp.ad.Ad_array, np.ndarray]
) -> Union[pp.ad.Ad_array, np.ndarray]:
=======
def maximum(var0: pp.ad.Ad_array, var1: pp.ad.Ad_array | np.ndarray) -> pp.ad.Ad_array:
>>>>>>> 5fbf75ca
    """Ad maximum function represented as an Ad_array.

    The arguments can be either Ad_arrays or ndarrays, this duality is needed to allow
    for parsing of operators that can be taken at the current iteration (in which case
    it will parse as an Ad_array) or at the previous iteration or time step (in which
    case it will parse as a numpy array).

    Parameters:
<<<<<<< HEAD
        var_0: Array to be compared.
        var_1: Array to be compared.

        If one of the input arguments is scalar, broadcasting will be used.

    Returns:
        The maximum of the two arguments, taken element-wise in the arrays. The return
        type is Ad_array if at least one of the arguments is an Ad_array, otherwise it
        is an ndarray. If an Ad_array is returned, the Jacobian is computed according to
        the maximum values of the Ad_arrays (so if element ``i`` of the maximum is
        picked from ``var_0``, row ``i`` of the Jacobian is also picked from the
        Jacobian of ``var_0``). If ``var_0`` is a ndarray, its Jacobian is set to zero.
=======
        var0: First argument to the maximum function.
        var1: Second argument.

    Returns:
        The maximum of ``var0`` and ``var1`` with appropriate val and jac attributes.
>>>>>>> 5fbf75ca

    """
    # If neither var_0 or var_1 are Ad_arrays, return the numpy maximum function.
    if not isinstance(var_0, Ad_array) and not isinstance(var_1, Ad_array):
        return np.maximum(var_0, var_1)

    # Make a fall-back zero Jacobian for constant arguments.
    # EK: It is not clear if this is relevant, or if we filter out these cases with the
    # above parsing of numpy arrays. Keep it for now, but we should revisit once we
    # know clearer how the Ad-machinery should be used.
    zero_jac = 0
    if isinstance(var_0, Ad_array):
        zero_jac = sps.csr_matrix(var_0.jac.shape)
    elif isinstance(var_1, Ad_array):
        zero_jac = sps.csr_matrix(var_1.jac.shape)

    # Collect values and Jacobians.
    vals = []
    jacs = []
    for var in [var_0, var_1]:
        if isinstance(var, Ad_array):
            v = var.val
            j = var.jac
        else:
            v = var
            j = zero_jac
        vals.append(v)
        jacs.append(j)

    # If both are scalar, return same. If one is scalar, broadcast explicitly
    if isinstance(vals[0], (float, int)):
        if isinstance(vals[1], (float, int)):
            val = np.max(vals)
            return pp.ad.Ad_array(val, 0)
        else:
            # Broadcast to shape of var_1
            vals[0] = np.ones_like(vals[1]) * vals[0]
    if isinstance(vals[1], (float, int)):
        # Broadcast to shape of var_0
        vals[1] = np.ones_like(vals[0]) * vals[1]

    # Maximum of the two arrays
    inds = vals[1] >= vals[0]
    max_val = vals[0].copy()
    max_val[inds] = vals[1][inds]
    # If both arrays are constant, a 0 matrix has been assigned to jacs.
    # Return here to avoid calling copy on a number (immutable, no copy method) below.
    if isinstance(jacs[0], (float, int)):
        assert np.isclose(jacs[0], 0)
        assert np.isclose(jacs[1], 0)
        return pp.ad.Ad_array(max_val, 0)

    # Start from var_0, then change entries corresponding to inds.
    max_jac = jacs[0].copy()

    if isinstance(max_jac, sps.spmatrix):
        if not max_jac.getformat() == "csc":
            max_jac = max_jac.tocsr()
        inds = inds.nonzero()[0]
        lines = pp.matrix_operations.slice_mat(jacs[1].tocsr(), inds)
        pp.matrix_operations.merge_matrices(max_jac, lines, inds, max_jac.getformat())
    else:
        max_jac[inds] = jacs[1][inds]

    return pp.ad.Ad_array(max_val, max_jac)


def characteristic_function(tol: float, var: pp.ad.Ad_array) -> pp.ad.Ad_array:
    """Characteristic function of an ad variable.

    Returns 1 if ``var.val`` is within absolute tolerance = ``tol`` of zero.
    The derivative is set to zero independent of ``var.val``.

    Note:
        See module level documentation on how to wrap functions like this in ``ad.Function``.

    Parameters:
        tol: Absolute tolerance for comparison with 0 using np.isclose.
        var: Ad operator (variable or expression).

    Returns:
        The characteristic function of var with appropriate val and jac attributes.

    """
    vals = np.zeros(var.val.size)
    zero_inds = np.isclose(var.val, 0, atol=tol)
    vals[zero_inds] = 1
    jac = sps.csr_matrix(var.jac.shape)
    return pp.ad.Ad_array(vals, jac)<|MERGE_RESOLUTION|>--- conflicted
+++ resolved
@@ -306,109 +306,39 @@
             return np.heaviside(var)  # type: ignore
 
 
-<<<<<<< HEAD
-def maximum(
-    var_0: Union[pp.ad.Ad_array, np.ndarray], var_1: Union[pp.ad.Ad_array, np.ndarray]
-) -> Union[pp.ad.Ad_array, np.ndarray]:
-=======
 def maximum(var0: pp.ad.Ad_array, var1: pp.ad.Ad_array | np.ndarray) -> pp.ad.Ad_array:
->>>>>>> 5fbf75ca
     """Ad maximum function represented as an Ad_array.
 
-    The arguments can be either Ad_arrays or ndarrays, this duality is needed to allow
-    for parsing of operators that can be taken at the current iteration (in which case
-    it will parse as an Ad_array) or at the previous iteration or time step (in which
-    case it will parse as a numpy array).
+    The second argument is allowed to be constant, with a numpy array originally
+    wrapped in a pp.ad.Array, whereas the first argument is expected to be an
+    Ad_array originating from a pp.ad.Operator.
 
     Parameters:
-<<<<<<< HEAD
-        var_0: Array to be compared.
-        var_1: Array to be compared.
-
-        If one of the input arguments is scalar, broadcasting will be used.
-
-    Returns:
-        The maximum of the two arguments, taken element-wise in the arrays. The return
-        type is Ad_array if at least one of the arguments is an Ad_array, otherwise it
-        is an ndarray. If an Ad_array is returned, the Jacobian is computed according to
-        the maximum values of the Ad_arrays (so if element ``i`` of the maximum is
-        picked from ``var_0``, row ``i`` of the Jacobian is also picked from the
-        Jacobian of ``var_0``). If ``var_0`` is a ndarray, its Jacobian is set to zero.
-=======
         var0: First argument to the maximum function.
         var1: Second argument.
 
     Returns:
         The maximum of ``var0`` and ``var1`` with appropriate val and jac attributes.
->>>>>>> 5fbf75ca
 
     """
-    # If neither var_0 or var_1 are Ad_arrays, return the numpy maximum function.
-    if not isinstance(var_0, Ad_array) and not isinstance(var_1, Ad_array):
-        return np.maximum(var_0, var_1)
-
-    # Make a fall-back zero Jacobian for constant arguments.
-    # EK: It is not clear if this is relevant, or if we filter out these cases with the
-    # above parsing of numpy arrays. Keep it for now, but we should revisit once we
-    # know clearer how the Ad-machinery should be used.
-    zero_jac = 0
-    if isinstance(var_0, Ad_array):
-        zero_jac = sps.csr_matrix(var_0.jac.shape)
-    elif isinstance(var_1, Ad_array):
-        zero_jac = sps.csr_matrix(var_1.jac.shape)
-
-    # Collect values and Jacobians.
-    vals = []
-    jacs = []
-    for var in [var_0, var_1]:
-        if isinstance(var, Ad_array):
-            v = var.val
-            j = var.jac
-        else:
-            v = var
-            j = zero_jac
-        vals.append(v)
-        jacs.append(j)
-
-    # If both are scalar, return same. If one is scalar, broadcast explicitly
-    if isinstance(vals[0], (float, int)):
-        if isinstance(vals[1], (float, int)):
-            val = np.max(vals)
-            return pp.ad.Ad_array(val, 0)
-        else:
-            # Broadcast to shape of var_1
-            vals[0] = np.ones_like(vals[1]) * vals[0]
-    if isinstance(vals[1], (float, int)):
-        # Broadcast to shape of var_0
-        vals[1] = np.ones_like(vals[0]) * vals[1]
-
-    # Maximum of the two arrays
+    vals = [var0.val.copy()]
+    jacs = [var0.jac.copy()]
+    if isinstance(var1, np.ndarray):
+        vals.append(var1.copy())
+        jacs.append(sps.csr_matrix(var0.jac.shape))
+    else:
+        vals.append(var1.val.copy())
+        jacs.append(var1.jac.copy())
     inds = vals[1] >= vals[0]
+
     max_val = vals[0].copy()
     max_val[inds] = vals[1][inds]
-    # If both arrays are constant, a 0 matrix has been assigned to jacs.
-    # Return here to avoid calling copy on a number (immutable, no copy method) below.
-    if isinstance(jacs[0], (float, int)):
-        assert np.isclose(jacs[0], 0)
-        assert np.isclose(jacs[1], 0)
-        return pp.ad.Ad_array(max_val, 0)
-
-    # Start from var_0, then change entries corresponding to inds.
     max_jac = jacs[0].copy()
-
-    if isinstance(max_jac, sps.spmatrix):
-        if not max_jac.getformat() == "csc":
-            max_jac = max_jac.tocsr()
-        inds = inds.nonzero()[0]
-        lines = pp.matrix_operations.slice_mat(jacs[1].tocsr(), inds)
-        pp.matrix_operations.merge_matrices(max_jac, lines, inds, max_jac.getformat())
-    else:
-        max_jac[inds] = jacs[1][inds]
-
+    max_jac[inds] = jacs[1][inds].copy()
     return pp.ad.Ad_array(max_val, max_jac)
 
 
-def characteristic_function(tol: float, var: pp.ad.Ad_array) -> pp.ad.Ad_array:
+def characteristic_function(tol: float, var: pp.ad.Ad_array):
     """Characteristic function of an ad variable.
 
     Returns 1 if ``var.val`` is within absolute tolerance = ``tol`` of zero.
