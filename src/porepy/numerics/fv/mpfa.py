"""
Implementation of the multi-point flux approximation O-method.

"""
from __future__ import division
import warnings
import numpy as np
import scipy.sparse as sps

import porepy as pp
from porepy.numerics.fv import fvutils
from porepy.numerics.fv.fv_elliptic import FVElliptic


class Mpfa(FVElliptic):
    def __init__(self, keyword):
        super(Mpfa, self).__init__(keyword)

    def ndof(self, g):
        """
        Return the number of degrees of freedom associated to the method.
        In this case number of cells (pressure dof).

        Parameter
        ---------
        g: grid, or a subclass.

        Return
        ------
        dof: the number of degrees of freedom.

        """
        return g.num_cells

    def discretize(self, g, data):
        """
        Discretize the second order elliptic equation using multi-point flux
        approximation.

        The method computes fluxes over faces in terms of pressures defined at the
        cell centers.

        We assume the following two sub-dictionaries to be present in the data
        dictionary:
            parameter_dictionary, storing all parameters.
                Stored in data[pp.PARAMETERS][self.keyword].
            matrix_dictionary, for storage of discretization matrices.
                Stored in data[pp.DISCRETIZATION_MATRICES][self.keyword]
            deviation_from_plane_tol: The geometrical tolerance, used in the check to
                rotate 2d grids

        parameter_dictionary contains the entries:
            second_order_tensor: (SecondOrderTensor) Permeability defined
                cell-wise. This is the effective permeability; any scaling of
                the permeability (such as with fracture apertures) should be
                included in the permeability.
            bc: (BoundaryCondition) boundary conditions
<<<<<<< HEAD
            aperture: (np.ndarray) apertures of the cells for scaling of
                the face normals.
            vector_source: (boolean) Optional. Discretization of the divergence of
                a vector source. For example, gravity in the flow equations. If False,
                standard MPFA is used.
=======
>>>>>>> 9d02b5ce
            mpfa_eta: (float/np.ndarray) Optional. Range [0, 1). Location of
                pressure continuity point. If not given, porepy tries to set an optimal
                value.
            reconstruction_eta: (float/np.ndarray) Optional. Range [0, 1]. Location of
                pressure reconstruction point at faces. If not given, mpfa_eta is used.
            mpfa_inverter (str): Optional. Inverter to apply for local problems.
                Can take values 'numba' (default), 'cython' or 'python'.

        matrix_dictionary will be updated with the following entries:
            flux: sps.csc_matrix (g.num_faces, g.num_cells)
                flux discretization, cell center contribution
            bound_flux: sps.csc_matrix (g.num_faces, g.num_faces)
                flux discretization, face contribution
            bound_pressure_cell: sps.csc_matrix (g.num_faces, g.num_cells)
                Operator for reconstructing the pressure trace. Cell center contribution
            bound_pressure_face: sps.csc_matrix (g.num_faces, g.num_faces)
                Operator for reconstructing the pressure trace. Face contribution
            div_vector_source: sps.csc_matrix (g.num_faces, g.num_cells*dim)
                Discretization of the flux due to vector source term, cell center contribution
                Only if vector_source is True

        Parameters
        ----------
        g (pp.Grid): grid, or a subclass, with geometry fields computed.
        data (dict): For entries, see above.
        faces (np.ndarray): optional. Defines active faces.
        """
        deviation_from_plane_tol = data.get("deviation_from_plane_tol", 1e-5)

        parameter_dictionary = data[pp.PARAMETERS][self.keyword]
        matrix_dictionary = data[pp.DISCRETIZATION_MATRICES][self.keyword]
        # Extract parameters
        k = parameter_dictionary["second_order_tensor"]
        bnd = parameter_dictionary["bc"]

        vector_source = parameter_dictionary.get("mpfa_vector_source", False)

        eta = parameter_dictionary.get("mpfa_eta", None)
        eta_reconstruction = parameter_dictionary.get("reconstruction_eta", None)
        inverter = parameter_dictionary.get("mpfa_inverter", None)

<<<<<<< HEAD
        if not vector_source:
            trm, bound_flux, bp_cell, bp_face = self.mpfa(
                g,
                k,
                bnd,
                deviation_from_plane_tol,
                vector_source=vector_source,
                eta=eta,
                eta_reconstruction=eta_reconstruction,
                apertures=aperture,
                inverter=inverter,
            )
        else:
            trm, bound_flux, bp_cell, bp_face, div_vec_source = self.mpfa(
                g,
                k,
                bnd,
                deviation_from_plane_tol,
                vector_source=vector_source,
                eta=eta,
                eta_reconstruction=eta_reconstruction,
                apertures=aperture,
                inverter=inverter,
            )

            matrix_dictionary["div_vector_source"] = div_vec_source

=======
        trm, bound_flux, bp_cell, bp_face = self.mpfa(
            g,
            k,
            bnd,
            deviation_from_plane_tol,
            eta=eta,
            eta_reconstruction=eta_reconstruction,
            inverter=inverter,
        )
>>>>>>> 9d02b5ce
        matrix_dictionary["flux"] = trm
        matrix_dictionary["bound_flux"] = bound_flux
        matrix_dictionary["bound_pressure_cell"] = bp_cell
        matrix_dictionary["bound_pressure_face"] = bp_face

    def mpfa(
        self,
        g,
        k,
        bnd,
        deviation_from_plane_tol=1e-5,
        vector_source=False,
        eta=None,
        eta_reconstruction=None,
        inverter=None,
        max_memory=None,
        **kwargs
    ):
        """
        Discretize the scalar elliptic equation by the multi-point flux
        approximation method.
        The method computes fluxes over faces in terms of pressures in adjacent
        cells (defined as all cells sharing at least one vertex with the face).
        This corresponds to the MPFA-O method, see
        Aavatsmark (2002): An introduction to the MPFA-O method on
                quadrilateral grids, Comp. Geosci. for details.
        Implementation needs:
            1) The local linear systems should be scaled with the permeability and
            the local grid size, so that we avoid rounding errors accumulating
            under grid refinement / convergence tests.
            2) It probably makes sense to create a wrapper class to store the
            discretization, interface to linear solvers etc.
        Right now, there are concrete plans for 2).

        Parameters:
            g (pp.Grid): grid to be discretized
            k (pp.Second_order_tensor) permeability tensor. This is
                the effective permeability; for lower-dimensional grids, any
                aperture scaling of the permeability should be included in k.
            bnd (pp.BoundaryCondition) class for boundary values
            deviation_from_plane_tol: The geometrical tolerance, used in the check to
                rotate 2d grids
            vector_source: discretization of the divergence of vector source term, 
                e.g. gravity in the flow equations. Default False. If True,
                vector sources are discretized as part of the discrete flux operator
            eta Location of pressure continuity point. Defaults to 1/3 for simplex
                grids, 0 otherwise. On boundary faces with Dirichlet conditions,
                eta=0 will be enforced.
            eta_reconstruction Location of pressure reconstruction point on faces.
            inverter (string) Block inverter to be used, either numba (default),
                cython or python. See fvutils.invert_diagonal_blocks for details.
            max_memory (double): Threshold for peak memory during discretization.
                If the **estimated** memory need is larger than the provided
                threshold, the discretization will be split into an appropriate
                number of sub-calculations, using mpfa_partial().

        Returns:
            scipy.sparse.csr_matrix (shape num_faces, num_cells): flux
                discretization, in the form of mapping from cell pressures to face
                fluxes.
            scipy.sparse.csr_matrix (shape num_faces, num_faces): discretization of
                boundary conditions. Interpreted as fluxes induced by the boundary
                condition (both Dirichlet and Neumann). For Neumann, this will be
                the prescribed flux over the boundary face, and possibly fluxes
                over faces having nodes on the boundary. For Dirichlet, the values
                will be fluxes induced by the prescribed pressure. Incorporation as
                a right hand side in linear system by multiplication with
                divergence operator.     
            scipy.sparse.csr_matrix (shape num_faces, num_cells): Used to recover
                pressure on boundary faces. Contribution from computed cell
                pressures only; contribution from faces (below) also needed.
            scipy.sparse.csr_matrix (shape num_faces, num_faces): Used to recover
                pressure on boundary faces. Contribution from boundary conditions.
            scipy.sparse.csr_matrix (shape num_faces, num_cells*dim): discretization of
                the flux due to vector source term, in the form of mapping from cell vector
                sources to face fluxes. Only if vector_source is True   
        Example:
            # Set up a Cartesian grid
            g = structured.CartGrid([5, 5])
            k = tensor.SecondOrderTensor(g.dim, np.ones(g.num_cells))
            g.compute_geometry()
            # Dirirchlet boundary conditions
            bound_faces = g.tags['domain_boundary_faces'].ravel()
            bnd = bc.BoundaryCondition(g, bound_faces, ['dir'] * bound_faces.size)
            # Discretization
            flux, bound_flux, bp_cell, bp_face = mpfa(g, k, bnd)
            # Source in the middle of the domain
            q = np.zeros(g.num_cells)
            q[12] = 1
            # Divergence operator for the grid
            div = fvutils.scalar_divergence(g)
            # Discretization matrix
            A = div * flux
            # Assign boundary values to all faces on the bounary
            bound_vals = np.zeros(g.num_faces)
            bound_vals[bound_faces] = np.arange(bound_faces.size)
            # Assemble the right hand side and solve
            rhs = q + div * bound_flux * bound_vals
            x = sps.linalg.spsolve(A, rhs)
            # Recover flux
            f = flux * x - bound_flux * bound_vals
            # Recover boundary pressure
            bp = bp_cell * x + bp_face * bound_vals
        """

        if max_memory is None:
            # For the moment nothing to do here, just call main mpfa method for the
            # entire grid.
            # TODO: We may want to estimate the memory need, and give a warning if
            # this seems excessive
<<<<<<< HEAD
            if not vector_source:
                flux, bound_flux, bound_pressure_cell, bound_pressure_face = self._local_discr(
                    g,
                    k,
                    bnd,
                    deviation_from_plane_tol,
                    vector_source=vector_source,
                    eta=eta,
                    eta_reconstruction=eta_reconstruction,
                    inverter=inverter,
                    apertures=apertures,
                )
            else:
                flux, bound_flux, bound_pressure_cell, bound_pressure_face, div_vector_source = self._local_discr(
                    g,
                    k,
                    bnd,
                    deviation_from_plane_tol,
                    vector_source=vector_source,
                    eta=eta,
                    eta_reconstruction=eta_reconstruction,
                    inverter=inverter,
                    apertures=apertures,
                )
=======
            flux, bound_flux, bound_pressure_cell, bound_pressure_face = self._local_discr(
                g,
                k,
                bnd,
                deviation_from_plane_tol,
                eta=eta,
                eta_reconstruction=eta_reconstruction,
                inverter=inverter,
            )
>>>>>>> 9d02b5ce
        else:
            # Estimate number of partitions necessary based on prescribed memory
            # usage
            peak_mem = self._estimate_peak_memory(g)
            num_part = np.ceil(peak_mem / max_memory)

            # Let partitioning module apply the best available method
            part = pp.partition.partition(g, num_part)

            # Empty fields for flux and bound_flux. Will be expanded as we go.
            # Implementation note: It should be relatively straightforward to
            # estimate the memory need of flux (face_nodes -> node_cells ->
            # unique).
            flux = sps.csr_matrix(g.num_faces, g.num_cells)
            bound_flux = sps.csr_matrix(g.num_faces, g.num_faces)
            bound_pressure_cell = sps.csr_matrix(g.num_faces, g.num_cells)
            bound_pressure_face = sps.csr_matrix(g.num_faces, g.num_faces)

            cn = g.cell_nodes()

            face_covered = np.zeros(g.num_faces, dtype=np.bool)

            for p in range(part.max()):
                # Cells in this partitioning
                cell_ind = np.argwhere(part == p).ravel("F")
                # To discretize with as little overlap as possible, we use the
                # keyword nodes to specify the update stencil. Find nodes of the
                # local cells.
                active_cells = np.zeros(g.num_cells, dtype=np.bool)
                active_cells[cell_ind] = 1
                active_nodes = np.squeeze(np.where((cn * active_cells) > 0))

                # Perform local discretization.
                if not vector_source:
                    loc_flux, loc_bound_flux, loc_bp_cell, loc_bp_face, loc_faces = self.partial_discr(
                        g,
                        k,
                        bnd,
                        deviation_from_plane_tol,
                        vector_source=vector_source,
                        eta=eta,
                        eta_reconstruction=eta_reconstruction,
                        inverter=inverter,
                        nodes=active_nodes,
                    )
                else:
                    div_vector_source = sps.csr_matrix(g.num_faces, g.num_cells * g.dim)
                    loc_flux, loc_bound_flux, loc_bp_cell, loc_bp_face, loc_div_vector_source, loc_faces = self.partial_discr(
                        g,
                        k,
                        bnd,
                        deviation_from_plane_tol,
                        vector_source=vector_source,
                        eta=eta,
                        eta_reconstruction=eta_reconstruction,
                        inverter=inverter,
                        nodes=active_nodes,
                    )
                    loc_div_vector_source[face_covered, :] *= 0
                    div_vector_source += loc_div_vector_source

                # Eliminate contribution from faces already covered
                loc_flux[face_covered, :] *= 0
                loc_bound_flux[face_covered, :] *= 0
                loc_bp_cell[face_covered, :] *= 0
                loc_bp_face[face_covered, :] *= 0

                face_covered[loc_faces] = 1

                flux += loc_flux
                bound_flux += loc_bound_flux
                bound_pressure_cell += loc_bp_cell
                bound_pressure_face += loc_bp_face

        if not vector_source:
            return flux, bound_flux, bound_pressure_cell, bound_pressure_face
        else:
            return (
                flux,
                bound_flux,
                bound_pressure_cell,
                bound_pressure_face,
                div_vector_source,
            )

    def partial_discr(
        self,
        g,
        k,
        bnd,
        deviation_from_plane_tol=1e-5,
        vector_source=False,
        eta=0,
        eta_reconstruction=None,
        inverter="numba",
        cells=None,
        faces=None,
        nodes=None,
    ):
        """
        Run an MPFA discretization on subgrid, and return discretization in terms
        of global variable numbers.

        Scenarios where the method will be used include updates of permeability,
        and the introduction of an internal boundary (e.g. fracture growth).

        The subgrid can be specified in terms of cells, faces and nodes to be
        updated. For details on the implementation, see
        fv_utils.cell_ind_for_partial_update()

        Parameters:
            g (pp.Grid): grid to be discretized
            k (pp.Second_order_tensor) permeability tensor. This is
                the effective permeability; for lower-dimensional grids, any
                aperture scaling of the permeability should be included in k.
            bnd (pp.BoundaryCondition) class for boundary values
            faces (np.ndarray) faces to be considered. Intended for partial
                discretization, may change in the future
            bnd (core.bc.bc) class for boundary values
            deviation_from_plane_tol: The geometrical tolerance, used in the check to
                rotate 2d grids
            vector_source: discretization of the divergence of a vector source, 
                e.g. gravity in the flow equations. Default False. If True,
                vector sources are discretized as part of the discrete flux operator
            eta Location of pressure continuity point. Should be 1/3 for simplex
                grids, 0 otherwise. On boundary faces with Dirichlet conditions,
                eta=0 will be enforced.
            eta_reconstruction Location of pressure reconstruction point on faces.
            inverter (string) Block inverter to be used, either numba (default),
                cython or python. See fvutils.invert_diagonal_blocks for details.
            cells (np.array, int, optional): Index of cells on which to base the
                subgrid computation. Defaults to None.
            faces (np.array, int, optional): Index of faces on which to base the
                subgrid computation. Defaults to None.
            nodes (np.array, int, optional): Index of nodes on which to base the
                subgrid computation. Defaults to None.

            Note that if all of {cells, faces, nodes} are None, empty matrices will
            be returned.

        Returns:
            sps.csr_matrix (g.num_faces x g.num_cells): Flux discretization,
                computed on a subgrid.
            sps.csr_matrix (g,num_faces x g.num_faces): Boundary flux
                discretization, computed on a subgrid
            np.array (int): Global of the faces where the flux discretization is
                computed.

        """
        if cells is not None:
            warnings.warn("Cells keyword for partial mpfa has not been tested")
        if faces is not None:
            warnings.warn("Faces keyword for partial mpfa has not been tested")

        # Find computational stencil, based on specified cells, faces and nodes.
        ind, active_faces = fvutils.cell_ind_for_partial_update(
            g, cells=cells, faces=faces, nodes=nodes
        )

        # Extract subgrid, together with mappings between local and global
        # cells
        sub_g, l2g_faces, _ = pp.grids.partition.extract_subgrid(g, ind)
        l2g_cells = sub_g.parent_cell_ind

        # Local parameter fields
        # Copy permeability field, and restrict to local cells
        loc_k = k.copy()
        loc_k.values = loc_k.values[::, ::, l2g_cells]

        glob_bound_face = g.get_all_boundary_faces()

        # Boundary conditions are slightly more complex. Find local faces
        # that are on the global boundary.
        loc_bound_ind = np.argwhere(np.in1d(l2g_faces, glob_bound_face)).ravel("F")
        loc_cond = np.array(loc_bound_ind.size * ["neu"])
        # Then pick boundary condition on those faces.
        if loc_bound_ind.size > 0:
            # We could have avoided to explicitly define Neumann conditions,
            # since these are default.
            # For primal-like discretizations like the MPFA, internal boundaries
            # are handled by assigning Neumann conditions.
            is_dir = np.logical_and(bnd.is_dir, np.logical_not(bnd.is_internal))
            is_neu = np.logical_or(bnd.is_neu, bnd.is_internal)

            is_dir = is_dir[l2g_faces[loc_bound_ind]]
            is_neu = is_neu[l2g_faces[loc_bound_ind]]

            loc_cond[is_dir] = "dir"
        loc_bnd = pp.BoundaryCondition(sub_g, faces=loc_bound_ind, cond=loc_cond)

<<<<<<< HEAD
=======
        # Discretization of sub-problem
        flux_loc, bound_flux_loc, bound_pressure_cell, bound_pressure_face = self._local_discr(
            sub_g,
            loc_k,
            loc_bnd,
            deviation_from_plane_tol,
            eta=eta,
            eta_reconstruction=eta_reconstruction,
            inverter=inverter,
        )

>>>>>>> 9d02b5ce
        # Map to global indices
        face_map, cell_map = fvutils.map_subgrid_to_grid(
            g, l2g_faces, l2g_cells, is_vector=False
        )

        # By design of mpfa, and the subgrids, the discretization will update faces
        # outside the active faces. Prepare for this.
        outside = np.setdiff1d(np.arange(g.num_faces), active_faces, assume_unique=True)

        # Discretization of sub-problem
        if not vector_source:
            flux_loc, bound_flux_loc, bound_pressure_cell, bound_pressure_face = self._local_discr(
                sub_g,
                loc_k,
                loc_bnd,
                deviation_from_plane_tol,
                vector_source=vector_source,
                eta=eta,
                eta_reconstruction=eta_reconstruction,
                inverter=inverter,
                apertures=apertures,
            )

        else:
            flux_loc, bound_flux_loc, bound_pressure_cell, bound_pressure_face, div_vector_source_loc = self._local_discr(
                sub_g,
                loc_k,
                loc_bnd,
                deviation_from_plane_tol,
                vector_source=vector_source,
                eta=eta,
                eta_reconstruction=eta_reconstruction,
                inverter=inverter,
                apertures=apertures,
            )
            # NOTE MS: I am not sure about this mapping since div_vector_source is ready to be
            # multiplied with a cell center vector. cell_map in this case should
            # have dimensions of (num_cells_loc * g.dim, g.num_cells * g.dim).
            # I think fvutils.map_subgrid_to_grid should be modified in order
            # to return 3 objects: face_map, cell_map, cell_map_nd
            # Anyhow, for most applications, discretization goes via _local_discr
            # this is just a reminder where issues may arise
            div_vector_source_glob = face_map * div_vector_source_loc * cell_map
            div_vector_source_glob[outside, :] = 0

        flux_glob = face_map * flux_loc * cell_map
        bound_flux_glob = face_map * bound_flux_loc * face_map.transpose()
        bound_pressure_cell_glob = face_map * bound_pressure_cell * cell_map
        bound_pressure_face_glob = face_map * bound_pressure_face * face_map.T

        # Kill faces outside the activa faces
        flux_glob[outside, :] = 0
        bound_flux_glob[outside, :] = 0
        bound_pressure_cell_glob[outside, :] = 0
        bound_pressure_face_glob[outside, :] = 0

        if not vector_source:
            return (
                flux_glob,
                bound_flux_glob,
                bound_pressure_cell_glob,
                bound_pressure_face_glob,
                active_faces,
            )
        else:
            return (
                flux_glob,
                bound_flux_glob,
                bound_pressure_cell_glob,
                bound_pressure_face_glob,
                div_vector_source_glob,
                active_faces,
            )

    def _local_discr(
        self,
        g,
        k,
        bnd,
        deviation_from_plane_tol=1e-5,
        vector_source=False,
        eta=None,
        eta_reconstruction=None,
        inverter="numba",
    ):
        """
        Actual implementation of the MPFA O-method. To calculate MPFA on a grid
        directly, either call this method, or, to respect the privacy of this
        method, the main mpfa method with no memory constraints.

        Method properties and implementation details.

        The pressure is discretized as a linear function on sub-cells (see
        reference paper). In this implementation, the pressure is represented by
        its cell center value and the sub-cell gradients (this is in contrast to
        most papers, which use auxiliary pressures on the faces; the current
        formulation is equivalent, but somewhat easier to implement).
        The method will give continuous fluxes over the faces, and pressure
        continuity for certain points (controlled by the parameter eta). This can
        be expressed as a linear system on the form

            (i)    A * grad_p              = 0
            (ii)   Ar * grad_p + Cr * p_cc = 0
            (iii)  B  * grad_p + C  * p_cc = 0
            (iv)   0             D  * p_cc = I

        Here, the first equation represents flux continuity, and involves only the
        pressure gradients (grad_p). The second equation gives the Robin conditions,
        relating flux to the pressure. The third equation gives pressure continuity
        over interior faces, thus B will contain distances between cell centers and the
        face continuity points, while C consists of +- 1 (depending on which side
        the cell is relative to the face normal vector). The fourth equation
        enforces the pressure to be unity in one cell at a time. Thus (i)-(iv) can
        be inverted to express the pressure gradients in terms of the cell
        center variables, that is, we can compute the basis functions on the
        sub-cells. Because of the method construction (again see reference paper),
        the basis function of a cell c will be non-zero on all sub-cells sharing
        a vertex with c. Finally, the fluxes as functions of cell center values are
        computed by insertion into Darcy's law (which is essentially half of A from
        (i), that is, only consider contribution from one side of the face.
        Boundary values can be incorporated with appropriate modifications -
        Neumann conditions will have a non-zero right hand side for (i), while
        Dirichlet gives a right hand side for (iii).
        """
        # Implementational note on boundary conditions: A note on the possibility of
        # subface boundary conditions in mpfa/mpsa can be found in the function
        # _mpsa_local() in the mpsa.py module.

        if eta is None:
            eta = fvutils.determine_eta(g)

        # The method reduces to the more efficient TPFA in one dimension, so that
        # method may be called. In 0D, there is no internal discretization to be
        # done.
        if g.dim == 1:
            discr = pp.Tpfa(self.keyword)
            params = pp.Parameters(g)
            params["bc"] = bnd
            params["second_order_tensor"] = k

            d = {
                pp.PARAMETERS: {self.keyword: params},
                pp.DISCRETIZATION_MATRICES: {self.keyword: {}},
            }
            discr.discretize(g, d, vector_source=vector_source)
            matrix_dictionary = d[pp.DISCRETIZATION_MATRICES][self.keyword]
            if not vector_source:
                return (
                    matrix_dictionary["flux"],
                    matrix_dictionary["bound_flux"],
                    matrix_dictionary["bound_pressure_cell"],
                    matrix_dictionary["bound_pressure_face"],
                )
            else:
                return (
                    matrix_dictionary["flux"],
                    matrix_dictionary["bound_flux"],
                    matrix_dictionary["bound_pressure_cell"],
                    matrix_dictionary["bound_pressure_face"],
                    matrix_dictionary["div_vector_source"],
                )
        elif g.dim == 0:
            return sps.csr_matrix([0]), 0, 0, 0

        # The grid coordinates are always three-dimensional, even if the grid is
        # really 2D. This means that there is not a 1-1 relation between the number
        # of coordinates of a point / vector and the real dimension. This again
        # violates some assumptions tacitly made in the discretization (in
        # particular that the number of faces of a cell that meets in a vertex
        # equals the grid dimension, and that this can be used to construct an
        # index of local variables in the discretization). These issues should be
        # possible to overcome, but for the moment, we simply force 2D grids to be
        # proper 2D.

        if g.dim == 2:
            # Rotate the grid into the xy plane and delete third dimension. First
            # make a copy to avoid alterations to the input grid
            g = g.copy()
            cell_centers, face_normals, face_centers, R, _, nodes = pp.map_geometry.map_grid(
                g, deviation_from_plane_tol
            )
            g.cell_centers = cell_centers
            g.face_normals = face_normals
            g.face_centers = face_centers
            g.nodes = nodes

            # Rotate the permeability tensor and delete last dimension
            k = k.copy()
            k.values = np.tensordot(R.T, np.tensordot(R, k.values, (1, 0)), (0, 1))
            k.values = np.delete(k.values, (2), axis=0)
            k.values = np.delete(k.values, (2), axis=1)

        # Define subcell topology, that is, the local numbering of faces, subfaces,
        # sub-cells and nodes. This numbering is used throughout the
        # discretization.
        subcell_topology = fvutils.SubcellTopology(g)

        # Below, the boundary conditions should be defined on the subfaces.
        if bnd.num_faces == subcell_topology.num_subfno_unique:
            # The boundary conditions is already given on the subfaces
            subface_rhs = True
        else:
            # If bnd is not already a sub-face_bound we extend it
            bnd = pp.fvutils.boundary_to_sub_boundary(bnd, subcell_topology)
            subface_rhs = False
        # IS: Correct this paragraph!
        # Obtain normal_vector * k, pairings of cells and nodes (which together
        # uniquely define sub-cells, and thus index for gradients. See comment
        # below for the ordering of elements in the subcell gradient.

        # The normal vectors used in the product are simply the face normals
        # (with areas downscaled to account for subfaces). The sign of
        # nk_grad_all coincides with the direction of the normal vector.
        nk_grad_all, cell_node_blocks, sub_cell_index = fvutils.scalar_tensor_vector_prod(
            g, k, subcell_topology
        )

        ## Contribution from subcell gradients to local system.
        # The pressure at a subface continuity point is given by the subcell
        # pressure plus a deviation computed as the distance
        # from cell center to continuity point times the (by construction constant)

        # Contribution from subcell gradient to pressure continuity condition.
        # The operation consists of two parts:
        # 1) The cell-face distances from subcells that share a subface
        #    are paired (put on the same row).
        # 2) The sign of the distance is changed for those subcells where the
        #    subface normal vector points into the cell. This happens both on
        #    interior subfaces, and on faces on the boundary.
        # NOTE: The second operation is reversed for Robin boundary conditions,
        #       see below.
        pr_cont_grad_paired = fvutils.compute_dist_face_cell(g, subcell_topology, eta)

        # Discretized Darcy's law: The flux over a subface is given by the
        # area weighted normal vector, multiplied with the subcell permeability,
        # and expressed in terms of the subcell gradient (to be computed)
        # For interior subfaces, Darcy's law is only computed for one adjacent
        # subcell.
        # Minus sign to get flow from high to low potential.
        darcy = -nk_grad_all[subcell_topology.unique_subfno]

        # Pair fluxes over subfaces, that is, enforce conservation.
        # The operation consists of two parts:
        # 1) The expression nK computed from subcells that share a subface
        #    is paired (put on the same row). That is, the number of rows in
        #    nk_grad is reduced.
        # 2) The sign of the nK products is changed for those subcells where the
        #    subface normal vector points into the cell. This happens both on
        #    interior subfaces, and on faces on the boundary.
        nk_grad_paired = subcell_topology.pair_over_subfaces(nk_grad_all)

        ### Contribution from cell center potentials to local systems.

        # Cell center pressure contribution to flux continuity on subfaces:
        # There is no contribution (fluxes are driven by gradients only).
        # Construct a zero matrix of the right size, that is, a mapping from
        # cells to subfaces.
        nk_cell = sps.coo_matrix(
            (np.zeros(1), (np.zeros(1), np.zeros(1))),
            shape=(subcell_topology.num_subfno, subcell_topology.num_cno),
        ).tocsr()

        # Cell center pressure contribution to pressure continuity on subfaces:
        # The contributions will be unity. For (sub)cells where the subface normal vector
        # points inwards, the contribution is -1, that is, we do the same
        # modification as for nk_grad_paired.

        # Recover the sign of the subface normal vectors relative to
        # subcells (positive if normal vector points out of subcell).
        # The information can be obtained from g.cell_faces, which doubles as a
        # discrete divergence operator.
        # The .A suffix is necessary to get a numpy array, instead of a scipy
        # matrix.
        sgn = g.cell_faces[subcell_topology.fno, subcell_topology.cno].A
        # Then insert the signs into a matrix that maps cells to subfaces
        pr_cont_cell_all = sps.coo_matrix(
            (sgn[0], (subcell_topology.subfno, subcell_topology.cno))
        ).tocsr()

        # Create a sign array that only contains one side (subcell) of each subface.
        # This will be used at various points below.
        sgn_unique = g.cell_faces[
            subcell_topology.fno_unique, subcell_topology.cno_unique
        ].A.ravel("F")

        ## Discretize the Robin condition.
        # This takes the form
        #
        #   f + bnd.robin_weight * pressure_face * subface_area = something.
        #
        # The scaling is important here: The f is a flux integrated over the
        # half face, thus the scaling with the subface area is necessary.
        #
        # The pressure at face (pressure trace) is reconstructed from the cell center
        # pressure plus a deviation given by the cell-face distance times the subcell
        # gradient. For the local system, these terms contribute to cell center
        # and gradient terms, respectively.
        #
        # NOTE: In this implementation, the computation of the subface pressure
        # replaces the already discretized pressure continuity condition (the
        # relevant rows are modified). As part of the modification, the change
        # of sign in pr_cont_grad_paired and pr_cont_cell_all is reversed.
        # That is, the cell pressure is scaled by a positive number, while
        # the gradient is multiplied with the vector from cell center to
        # face continuity point.

        # Compute the sign of the subcells relative to the normal vector of the
        # subface. The sign is scaled by the Robin weight, and the area of the
        # subface.
        # The conditions for subfaces not on a Robin boundary will be eliminated
        # below (in computation of pr_cont_grad).
        num_nodes = np.diff(g.face_nodes.indptr)
        sgn_scaled_by_subface_area = (
            bnd.robin_weight
            * sgn_unique
            * g.face_areas[subcell_topology.fno_unique]
            / num_nodes[subcell_topology.fno_unique]
        )
        # pair_over_subfaces flips the sign so we flip it back
        # Contribution from cell centers.
        pr_trace_grad_all = sps.diags(sgn_scaled_by_subface_area) * pr_cont_grad_paired
        # Contribution from gradient.
        pr_trace_cell_all = sps.coo_matrix(
            (
                bnd.robin_weight[subcell_topology.subfno]
                * g.face_areas[subcell_topology.fno]
                / num_nodes[subcell_topology.fno],
                (subcell_topology.subfno, subcell_topology.cno),
            )
        ).tocsr()

        del sgn, sgn_scaled_by_subface_area

        # Mapping from sub-faces to faces
        hf2f = sps.coo_matrix(
            (
                np.ones(subcell_topology.unique_subfno.size),
                (subcell_topology.fno_unique, subcell_topology.subfno_unique),
            )
        )

        # The boundary faces will have either a Dirichlet or Neumann condition, or
        # Robin condition
        # Obtain mappings to exclude boundary faces.
        bound_exclusion = fvutils.ExcludeBoundaries(subcell_topology, bnd, g.dim)

        # No flux conditions for Dirichlet and Robin boundary faces
        nk_grad_n = bound_exclusion.exclude_robin_dirichlet(nk_grad_paired)
        nk_cell = bound_exclusion.exclude_robin_dirichlet(nk_cell)

        # Robin condition is only applied to Robin boundary faces
        nk_grad_r = bound_exclusion.keep_robin(nk_grad_paired)
        pr_trace_grad = bound_exclusion.keep_robin(pr_trace_grad_all)
        pr_trace_cell = bound_exclusion.keep_robin(pr_trace_cell_all)

        # No pressure condition for Neumann or Robin boundary faces
        pr_cont_grad = bound_exclusion.exclude_neumann_robin(pr_cont_grad_paired)
        pr_cont_cell = bound_exclusion.exclude_neumann_robin(pr_cont_cell_all)

        # The discretization is now in a sense complete: We have discretized
        # the flux and pressure continuity equations, with the necessary
        # adjustments for boundary conditions. The resulting linear system
        # takes the form
        #
        #  (nk_grad_n                , nk_cell  )
        #  (nk_grad_r - pr_trace_grad, -pr_trace_cell) (subcell_grad)    = RHS
        #  (pr_cont_grad             , pr_cont_cell  ) (center_pressure)
        #
        # The first equation enforces flux continuity (with nk_cell=0)
        # The second equation enforces Robin boundary conditions
        # The third equation enforces pressure continuity.
        # RHS is detailed below, this enforces calculation of the discrete
        # basis function.
        #
        # The next step is to compute the subcell gradients as a function of
        # the ultimate degrees of freedom in the discretization scheme, that is
        # cell center pressures and boundary conditions. For cell center
        # pressures, assign a unit pressure in one cell center at a time
        # while assigning zero pressures in other cells (this is implemented
        # as moving the second column in the above matrix to the right hand side).
        # When solving for subcell_grad, this gives the gradients, in effect,
        # the boundary conditions.
        #
        # Implementation of boundary conditions need special mentioning:
        # First, the rows corresponding to boundary subfaces are modified:
        #
        #  i) On Neumann subfaces, only the first block row is kept, second and
        #     third row are eliminated (there is no Robin or pressure continuity
        #     condition).
        #  ii) Robin conditions have dedicated rows, these subfaces are eliminated
        #      from the first and third row.
        #  iii) For Dirichlet subfaces, only the third block row is kept.
        #
        # In each case, the boundary subface only has contribution from one
        # IS: Close the parenthesis!
        # adjacent cell. By defining an appropriate RHS column (say, unit flux
        # on a subface, with all subfaces having zero value, the subscale
        # gradient for this boundary condition is found [in practice this means
        # continuity of flux and pressure for internal subfaces, on boundary
        # subfaces it enforces zero flux (Neumann), pressure (Dirichlet) or
        # combination (Robin). That is, the boundary dofs do not interfere with
        # each other].
        #
        # As an implementation note, the fastest approach found is to explicitly
        # calculate the inverse of the matrix
        #
        #  (nk_grad_n)
        #  (nk_grad_r - pr_trace_grad)
        #  (pr_cont_grad)
        #
        # The calculation exploits the block diagonal structure of the matrix
        # (after a permutation that gathers all columns and rows associated
        # with a single vertex, that is, an interaction region). Fast inverses
        # can then be used. After inversion, subscale gradients can be found
        # for any right hand side by a matrix-vector product.

        # System of equations for the subcell gradient variables. On block diagonal
        # form.
        # NOTE: I think in the discretization for sub_cells a flow out of the cell is
        # negative. This is a contradiction to what is done for the boundary conditions
        # where we want to set dot(n, flux) where n is the normal pointing outwards.
        # thats why we need +nk_grad_r - pr_trace_grad -pr_trace_cell = rhs
        # instead of how we would expect: -nk_grad_r + pr_trace_grad +pr_trace_cell= rhs.
        # This is also why we multiply with -1 in scaled_sgn in _create_bound_rhs
        # EK: Not really, The nk_grad terms are calculated according to what
        # happens to be the normal vector of the face.
        # IS: Should we delete these two comments?
        grad_eqs = sps.vstack([nk_grad_n, nk_grad_r - pr_trace_grad, pr_cont_grad])

        num_nk_cell = nk_cell.shape[0]
        num_nk_rob = nk_grad_r.shape[0]
        num_pr_cont_grad = pr_cont_grad.shape[0]

        del nk_grad_n, nk_grad_r, pr_trace_grad

        # So far, the local numbering has been based on the numbering scheme
        # implemented in SubcellTopology (which treats one cell at a time). For
        # efficient inversion (below), it is desirable to get the system over to a
        # block-diagonal structure, with one block centered around each vertex.
        # Obtain the necessary mappings.
        rows2blk_diag, cols2blk_diag, size_of_blocks = self._block_diagonal_structure(
            sub_cell_index,
            cell_node_blocks,
            subcell_topology.nno_unique,
            bound_exclusion,
        )

        # Re-organize system into a block-diagonal form
        grad = rows2blk_diag * grad_eqs * cols2blk_diag

        del grad_eqs
        # Invert the system, and map back to the original form
        igrad = (
            cols2blk_diag
            * fvutils.invert_diagonal_blocks(grad, size_of_blocks, method=inverter)
            * rows2blk_diag
        )

        del grad, cols2blk_diag, rows2blk_diag

        # Technical note: The elements in igrad are organized as follows:
        # The fields subcell_topology.cno and .nno will together identify Nd
        # placements in igrad that are associated with the same cell and the same
        # node, that is, they belong to the same subcell. These placements are used
        # to store the discrete gradient of that cell, with the first item
        # representing the x-component etc.
        # As an example, to find the gradient in the subcell of cell ci, associated
        # with node ni, first find the indexes of subcell_topology.cno and .nno
        # that contain ci and ni, respectively. The first of these indexes give the
        # row of the x-component of the gradient, the second the y-component etc.
        #
        # The columns of igrad correspond to the ordering of the equations in
        # grad; as recovered in _block_diagonal_structure. In practice, the first
        # columns correspond to unit pressures assigned to faces (as used for
        # boundary conditions or to discretize discontinuities over internal faces,
        # say, to represent heterogeneous gravity), while the latter group
        # gives gradients induced by cell center pressures.
        #
        # Note tacit assumptions: 1) Each cell has exactly Nd faces meeting in a
        # vertex; or else, there would not be an exact match between the
        # number of equal (nno-cno) pairs and the number of components in the
        # gradient. This assumption is always okay in 2d, in 3d it rules out cells
        # shaped as pyramids, in which case mpfa is not defined without making
        # further specifications of the method.
        # 2) The number of components in the gradient is equal to the spatial
        # dimension of the grid, as defined in g.dim. Thus 2d grids embedded in 3d
        # will run into trouble, unless the grid is first projected down to its
        # natural plane. This can be fixed by a more general implementation, but
        # it would require quite deep changes to the code.

        # Flux discretization:
        # Negative in front of sps.vstack comes from moving the cell center
        # unknown in the discretized sytsem to the right hand side.
        # The negative in front of pr_trace_cell comes from the grad_eqs
        rhs_cells = -sps.vstack([nk_cell, -pr_trace_cell, pr_cont_cell])
        flux = darcy * igrad * rhs_cells

        # Boundary conditions
        rhs_bound = self._create_bound_rhs(
            bnd,
            bound_exclusion,
            subcell_topology,
            sgn_unique,
            g,
            num_nk_cell,
            num_nk_rob,
            num_pr_cont_grad,
            subface_rhs,
        )
        # Discretization of boundary values
        bound_flux = darcy * igrad * rhs_bound

        # Obtain the reconstruction of the pressure
        if eta_reconstruction is None:
            # If no reconstruction eta is given, use the continuity points
            eta_reconstruction = eta

        dist_grad, cell_centers = reconstruct_presssure(
            g, subcell_topology, eta_reconstruction
        )

        pressure_trace_cell = dist_grad * igrad * rhs_cells + cell_centers
        pressure_trace_bound = dist_grad * igrad * rhs_bound

        if not subface_rhs:
            # In this case we set the value at a face, thus, we need to distribute the
            # face values to the subfaces. We do this by an area-weighted average. The flux
            # will in this case be integrated over the faces, that is:
            # flux *\cdot * normal * face_area
            area_scaling = 1.0 / (hf2f * np.ones(hf2f.shape[1]))
            area_mat = sps.diags(hf2f.T * area_scaling)

            bound_flux = hf2f * bound_flux * hf2f.T
            flux = hf2f * flux
            pressure_trace_bound = hf2f * area_mat * pressure_trace_bound * hf2f.T
            pressure_trace_cell = hf2f * area_mat * pressure_trace_cell

        if not vector_source:
            return flux, bound_flux, pressure_trace_cell, pressure_trace_bound
        else:
            # in this case, we consider the full darcy's law in the presence of
            # a vector source, e.g. gravity.
            # discr_div_vector_source is the discretised vector source, which is interpreted
            # as a force on a subface due to imbalance in cell-center vector sources.
            # This term is computed on a sub-cell basis
            # and has dimensions (num_subfaces, num_subcells * nd)
            discr_div_vector_source = self.discretize_div_vector_source(
                g,
                subcell_topology,
                bound_exclusion,
                darcy,
                igrad,
                nk_grad_all,
                nk_grad_paired,
            )

            # Output should be on cell-level (not sub-cell)
            sc2c = fvutils.cell_vector_to_subcell(
                g.dim, sub_cell_index, cell_node_blocks[0]
            )

            div_vector_source = hf2f * discr_div_vector_source * sc2c
            return (
                flux,
                bound_flux,
                pressure_trace_cell,
                pressure_trace_bound,
                div_vector_source,
            )

    def discretize_div_vector_source(
        self,
        g,
        subcell_topology,
        bound_exclusion,
        darcy,
        igrad,
        nk_grad_all,
        nk_grad_paired,
    ):
        """
        Consistent discretization of the divergence of the vector source term
        in MPFA-O method. An example of a vector source is the gravitational
        forces in Darcy's law.
        For more details, see Starnoni et al (2019), Consistent discretization
        of flow for inhomogeneoug gravitational fields, WRR

        Parameters:
            g (core.grids.grid): grid to be discretized
            subcell_topology: Wrapper class for numbering of subcell faces, cells
                etc.
            bound_exclusion: Object that can eliminate faces related to boundary
                conditions.
            darcy: discretized Darcy's law
            igrad: inverse gradient
            nk_grad_all: nK products on a sub-cell level
            nk_grad_paired: nK products after pairing
            
        Returns:
            scipy.sparse.csr_matrix (shape num_subfaces, num_subcells * nd):
            discretization of the vector source term, interpreted as a force on a subface
            due to imbalance in cell-center vector sources

        Method properties and implementation details.
        Basis functions, namely 'flux' and 'bound_flux', for the pressure
        discretization are obtained as in standard MPFA-O method.
        Vector source is represented as forces in the cells.
        However, jumps in vector sources over a cell face act as flux
        imbalance, and thus induce additional pressure gradients in the sub-cells.
        An additional system is set up, which applies non-zero conditions to the
        flux continuity equation. This can be expressed as a linear system on the form
            (i)   A * grad_p            = I
            (ii)  B * grad_p + C * p_cc = 0
            (iii) 0            D * p_cc = 0
        Thus (i)-(iii) can be inverted to express the additional pressure gradients
        due to imbalance in vector sources as in terms of the cell center variables.
        Thus we can compute the basis functions 'div_vector_source_jumps' on the sub-cells.
        To ensure flux continuity, as soon as a convention is chosen for what side
        the flux evaluation should be considered on, an additional term, called
        'div_vector_source_faces', is added to the full flux. This latter term represents the flux
        due to cell-center vector source acting on the face from the chosen side.
        The pair subfno_unique-unique_subfno gives the side convention.
        The full flux on the face is therefore given by
        q = flux * p + bound_flux * p_b + (div_vector_source_jumps + div_vector_source_faces) * vector_source

        Output: div_vector_source = div_vector_source_jumps + div_vector_source_faces

        The strategy is as follows.
        1. assemble r.h.s. for the new linear system, needed for the term 'div_vector_source_jumps'
        2. compute term 'div_vector_source_faces'
        """

        num_subfno = subcell_topology.num_subfno
        num_subfno_unique = subcell_topology.subfno_unique.size

        # Step 1
        # The vector source term in the flux continuity equation is discretized
        # as a force on the faces. The right hand side is thus formed of the
        # unit vector.
        vals = np.ones(num_subfno_unique)
        rows = subcell_topology.subfno_unique
        cols = subcell_topology.subfno_unique
        rhs_units = sps.coo_matrix(
            (vals, (rows, cols)), shape=(num_subfno_unique, num_subfno_unique)
        )

        # The vector source term is added to all internal faces, all Neumann faces
        # and all Robin faces.
        rhs_units_n = bound_exclusion.exclude_robin_dirichlet(rhs_units)
        # Robin condition is only applied to Robin boundary faces
        rhs_units_r = bound_exclusion.keep_robin(rhs_units)
        # The Robin condition is added after all flux equations (internal and Neumann
        # faces)
        rhs_units = sps.vstack([rhs_units_n, rhs_units_r])

        # No right hand side for cell pressure equations.
        num_dir_subface = (
            bound_exclusion.exclude_neu_rob.shape[1]
            - bound_exclusion.exclude_neu_rob.shape[0]
        )

        rhs_units_pres_var = sps.coo_matrix(
            (num_subfno - num_dir_subface, num_subfno_unique)
        )

        rhs_units = -sps.vstack([rhs_units, rhs_units_pres_var])

        del rhs_units_pres_var

        # prepare for computation of imbalance coefficients,
        # that is jumps in cell-centers vector sources, ready to be
        # multiplied with inverse gradients
        div_vector_source_jumps = -darcy * igrad * rhs_units * nk_grad_paired

        # Step 2

        # mapping from subface to unique subface for scalar problems.
        # This mapping gives the convention from which side
        # the force should be evaluated on.
        map_unique_subfno = sps.coo_matrix(
            (
                np.ones(num_subfno_unique),
                (subcell_topology.subfno_unique, subcell_topology.unique_subfno),
            )
        )

        # Prepare for computation of div_vector_source_faces term
        div_vector_source_faces = map_unique_subfno * nk_grad_all

        return div_vector_source_jumps + div_vector_source_faces

    """
    The functions below are helper functions, which are not really necessary to
    understand in detail to use the method. They also tend to be less well
    documented.
    """

    def _estimate_peak_memory(self, g):
        """
        Rough estimate of peak memory need
        """
        nd = g.dim
        num_cell_nodes = g.cell_nodes().toarray().sum(axis=1)

        # Number of unknowns around a vertex: nd per cell that share the vertex for
        # pressure gradients, and one per cell (cell center pressure)
        num_grad_unknowns = nd * num_cell_nodes

        # The most expensive field is the storage of igrad, which is block diagonal
        # with num_grad_unknowns sized blocks
        igrad_size = num_grad_unknowns.sum()

        # The discretization of Darcy's law will require nd (that is, a gradient)
        # per sub-face.
        num_sub_face = g.face_nodes.toarray().sum()
        darcy_size = nd * num_sub_face

        # Balancing of fluxes will require 2*nd (gradient on both sides) fields per
        # sub-face
        nk_grad_size = 2 * nd * num_sub_face
        # Similarly, pressure continuity requires 2 * (nd+1) (gradient on both
        # sides, and cell center pressures) numbers
        pr_cont_size = 2 * (nd + 1) * num_sub_face

        total_size = igrad_size + darcy_size + nk_grad_size + pr_cont_size

        # Not covered yet is various fields on subcell topology, mapping matrices
        # between local and block ordering etc.
        return total_size

    def _block_diagonal_structure(
        self, sub_cell_index, cell_node_blocks, nno, bound_exclusion
    ):
        """ Define matrices to turn linear system into block-diagonal form
        Parameters
        ----------
        sub_cell_index
        cell_node_blocks: pairs of cell and node pairs, which defines sub-cells
        nno node numbers associated with balance equations
        exclude_dirichlet mapping to remove rows associated with flux boundary
        exclude_neumann mapping to remove rows associated with pressure boundary
        Returns
        -------
        rows2blk_diag transform rows of linear system to block-diagonal form
        cols2blk_diag transform columns of linear system to block-diagonal form
        size_of_blocks number of equations in each block
        """

        # Stack node numbers of equations on top of each other, and sort them to
        # get block-structure. First eliminate node numbers at the boundary, where
        # the equations are either of flux, pressure continuity or robin
        nno_flux = bound_exclusion.exclude_robin_dirichlet(nno)
        nno_pressure = bound_exclusion.exclude_neumann_robin(nno)
        # we have now eliminated all nodes related to robin, we therefore add them
        nno_rob = bound_exclusion.keep_robin(nno)

        node_occ = np.hstack((nno_flux, nno_rob, nno_pressure))
        sorted_ind = np.argsort(node_occ)
        sorted_nodes_rows = node_occ[sorted_ind]
        # Size of block systems
        size_of_blocks = np.bincount(sorted_nodes_rows.astype("int64"))
        rows2blk_diag = sps.coo_matrix(
            (np.ones(sorted_nodes_rows.size), (np.arange(sorted_ind.size), sorted_ind))
        ).tocsr()

        # cell_node_blocks[1] contains the node numbers associated with each
        # sub-cell gradient (and so column of the local linear systems). A sort
        # of these will give a block-diagonal structure
        sorted_nodes_cols = np.argsort(cell_node_blocks[1])
        subcind_nodes = sub_cell_index[::, sorted_nodes_cols].ravel("F")
        cols2blk_diag = sps.coo_matrix(
            (
                np.ones(sub_cell_index.size),
                (subcind_nodes, np.arange(sub_cell_index.size)),
            )
        ).tocsr()

        return rows2blk_diag, cols2blk_diag, size_of_blocks

    def _create_bound_rhs(
        self,
        bnd,
        bound_exclusion,
        subcell_topology,
        sgn,
        g,
        num_flux,
        num_rob,
        num_pr,
        subface_rhs,
    ):
        """
        Define rhs matrix to get basis functions for incorporates boundary
        conditions
        Parameters
        ----------
        bnd
        exclude_dirichlet
        exclude_neumann
        fno
        sgn : +-1, defining here and there of the faces
        g : grid
        num_flux : number of equations for flux continuity
        num_pr: number of equations for pressure continuity
        Returns
        -------
        rhs_bound: Matrix that can be multiplied with inverse block matrix to get
                   basis functions for boundary values
        """
        # For primal-like discretizations like the MPFA, internal boundaries
        # are handled by assigning Neumann conditions.
        is_dir = np.logical_and(bnd.is_dir, np.logical_not(bnd.is_internal))
        is_neu = np.logical_or(bnd.is_neu, bnd.is_internal)
        is_rob = np.logical_and(bnd.is_rob, np.logical_not(bnd.is_internal))

        fno = subcell_topology.fno_unique
        num_neu = np.sum(is_neu)
        num_dir = np.sum(is_dir)
        if not num_rob == np.sum(is_rob):
            raise AssertionError()

        num_bound = num_neu + num_dir + num_rob

        # Neumann and Robin boundary conditions. Neumann and Robin conditions
        # are essentially the same for the rhs (the rhs for both is a flux).
        # However, we need to be carefull and get the indexing correct as seen
        # from the local system, that is, first Neumann, then Robin and last
        # Dirichlet.
        # Find Neumann and Robin faces, exclude Dirichlet faces (since these are excluded
        # from the right hand side linear system), and do necessary formating.
        neu_ind = np.argwhere(
            bound_exclusion.exclude_robin_dirichlet(is_neu.astype("int64"))
        ).ravel("F")
        rob_ind = np.argwhere(bound_exclusion.keep_robin(is_rob.astype("int64"))).ravel(
            "F"
        )
        neu_rob_ind = np.argwhere(
            bound_exclusion.exclude_dirichlet((is_rob + is_neu).astype("int64"))
        ).ravel("F")

        # We also need to map the respective Neumann, Robin, and Dirichlet half-faces to
        # the global half-face numbering (also interior faces). The latter should
        # not have Dirichlet and Neumann excluded (respectively), and thus we need
        # new fields
        neu_ind_all = np.argwhere(is_neu.astype("int")).ravel("F")
        rob_ind_all = np.argwhere(is_rob.astype("int")).ravel("F")
        dir_ind_all = np.argwhere(is_dir.astype("int")).ravel("F")
        num_face_nodes = g.face_nodes.sum(axis=0).A.ravel(order="F")

        # We now merge the neuman and robin indices since they are treated equivalent
        if rob_ind.size == 0:
            neu_rob_ind = neu_ind
        elif neu_ind.size == 0:
            neu_rob_ind = rob_ind + num_flux
        else:
            neu_rob_ind = np.hstack((neu_ind, rob_ind + num_flux))
        neu_rob_ind_all = np.hstack((neu_ind_all, rob_ind_all))

        # For the Neumann/Robin boundary conditions, we define the value as seen from
        # the innside of the domain. E.g. outflow is defined to be positive. We
        # therefore set the matrix indices to -1. We also have to scale it with
        # the number of nodes per face because the flux of face is the sum of its
        # half-faces.
        #
        # EK: My understanding of the multiple -1s in the flux equation for boundary conditions:
        # 1) -nk_grad in the local system gets its sign changed if the boundary
        #    normal vector points into the cell.
        # 2) During global assembly, the flux matrix is hit by the divergence
        #    operator, which will give another -1 for cells with inwards pointing
        #    normal vector.
        # NOW WHAT?
        if subface_rhs:
            # In this case we set the rhs for the sub-faces. Note that the rhs values
            # should be integrated over the subfaces, that is
            # flux_neumann *\cdot * normal * subface_area
            scaled_sgn = -1 * np.ones(neu_rob_ind_all.size)
        else:
            # In this case we set the value at a face, thus, we need to distribute the
            #  face values to the subfaces. We do this by an area-weighted average. Note
            # that the rhs values should in this case be integrated over the faces, that is:
            # flux_neumann *\cdot * normal * face_area
            scaled_sgn = -1 / num_face_nodes[fno[neu_rob_ind_all]]

        if neu_rob_ind.size > 0:
            neu_rob_cell = sps.coo_matrix(
                (scaled_sgn, (neu_rob_ind, np.arange(neu_rob_ind.size))),
                shape=(num_flux + num_rob, num_bound),
            )
        else:
            # Special handling when no elements are found. Not sure if this is
            # necessary, or if it is me being stupid
            neu_rob_cell = sps.coo_matrix((num_flux + num_rob, num_bound))

        # Dirichlet boundary conditions
        dir_ind = np.argwhere(
            bound_exclusion.exclude_neumann_robin(is_dir.astype("int64"))
        ).ravel("F")
        if dir_ind.size > 0:
            dir_cell = sps.coo_matrix(
                (
                    sgn[dir_ind_all],
                    (dir_ind, num_neu + num_rob + np.arange(dir_ind.size)),
                ),
                shape=(num_pr, num_bound),
            )
        else:
            # Special handling when no elements are found. Not sure if this is
            # necessary, or if it is me being stupid
            dir_cell = sps.coo_matrix((num_pr, num_bound))

        # Number of elements in neu_ind and neu_ind_all are equal, we can test with
        # any of them. Same with dir.
        if neu_rob_ind.size > 0 and dir_ind.size > 0:
            neu_rob_dir_ind = np.hstack([neu_rob_ind_all, dir_ind_all]).ravel("F")
        elif neu_rob_ind.size > 0:
            neu_rob_dir_ind = neu_rob_ind_all
        elif dir_ind.size > 0:
            neu_rob_dir_ind = dir_ind_all
        else:
            raise ValueError("Boundary values should be either Dirichlet or " "Neumann")

        num_subfno = subcell_topology.num_subfno_unique

        # The columns in neu_cell, dir_cell are ordered from 0 to num_bound-1.
        # Map these to all half-face indices
        bnd_2_all_hf = sps.coo_matrix(
            (np.ones(num_bound), (np.arange(num_bound), neu_rob_dir_ind)),
            shape=(num_bound, num_subfno),
        )

        rhs_bound = sps.vstack([neu_rob_cell, dir_cell]) * bnd_2_all_hf

        return rhs_bound


def reconstruct_presssure(g, subcell_topology, eta):
    """
    Function for reconstructing the pressure at the half faces given the
    local gradients. For a subcell Ks associated with cell K and node s, the
    pressure at a point x is given by
    p_Ks + G_Ks (x - x_k),
    x_K is the cell center of cell k. The point at which we evaluate the pressure
    is given by eta, which is equivalent to the continuity points in mpfa.
    For an internal subface we will obtain two values for the pressure,
    one for each of the cells associated with the subface. The pressure given
    here is the average of the two. Note that at the continuity points the two
    pressures will by construction be equal.

    Parameters:
        g: Grid
        subcell_topology: Wrapper class for numbering of subcell faces, cells
            etc.
        eta (float or ndarray, range=[0,1)): Optional. Parameter determining the point
            at which the pressures is evaluated. If eta is a nd-array it should be on
            the size of subcell_topology.num_subfno. If eta is not given the method will
            call fvutils.determine_eta(g) to set it.
    Returns:
        scipy.sparse.csr_matrix (num_sub_faces, num_cells):
            pressure reconstruction for the displacement at the half faces. This is
            the contribution from the cell-center pressures.
        scipy.sparse.csr_matrix (num_sub_faces, num_faces):
            Pressure reconstruction for the pressures at the half faces.
            This is the contribution from the boundary conditions.
    """

    if eta is None:
        eta = pp.fvutils.determine_eta(g)

    # Calculate the distance from the cell centers to continuity points
    D_g = pp.fvutils.compute_dist_face_cell(
        g, subcell_topology, eta, return_paired=False
    )
    # We here average the contribution on internal sub-faces.
    # If you want to get out both displacements on a sub-face your can remove
    # the averaging.
    _, IC, counts = np.unique(
        subcell_topology.subfno, return_inverse=True, return_counts=True
    )

    avg_over_subfaces = sps.coo_matrix(
        (1 / counts[IC], (subcell_topology.subfno, subcell_topology.subhfno))
    )
    D_g = avg_over_subfaces * D_g
    D_g = D_g.tocsr()

    # Get a mapping from cell centers to half-faces
    D_c = sps.coo_matrix(
        (1 / counts[IC], (subcell_topology.subfno, subcell_topology.cno))
    ).tocsr()

    return D_g, D_c<|MERGE_RESOLUTION|>--- conflicted
+++ resolved
@@ -55,14 +55,9 @@
                 the permeability (such as with fracture apertures) should be
                 included in the permeability.
             bc: (BoundaryCondition) boundary conditions
-<<<<<<< HEAD
-            aperture: (np.ndarray) apertures of the cells for scaling of
-                the face normals.
             vector_source: (boolean) Optional. Discretization of the divergence of
                 a vector source. For example, gravity in the flow equations. If False,
                 standard MPFA is used.
-=======
->>>>>>> 9d02b5ce
             mpfa_eta: (float/np.ndarray) Optional. Range [0, 1). Location of
                 pressure continuity point. If not given, porepy tries to set an optimal
                 value.
@@ -104,7 +99,6 @@
         eta_reconstruction = parameter_dictionary.get("reconstruction_eta", None)
         inverter = parameter_dictionary.get("mpfa_inverter", None)
 
-<<<<<<< HEAD
         if not vector_source:
             trm, bound_flux, bp_cell, bp_face = self.mpfa(
                 g,
@@ -114,7 +108,6 @@
                 vector_source=vector_source,
                 eta=eta,
                 eta_reconstruction=eta_reconstruction,
-                apertures=aperture,
                 inverter=inverter,
             )
         else:
@@ -126,23 +119,11 @@
                 vector_source=vector_source,
                 eta=eta,
                 eta_reconstruction=eta_reconstruction,
-                apertures=aperture,
                 inverter=inverter,
             )
 
             matrix_dictionary["div_vector_source"] = div_vec_source
 
-=======
-        trm, bound_flux, bp_cell, bp_face = self.mpfa(
-            g,
-            k,
-            bnd,
-            deviation_from_plane_tol,
-            eta=eta,
-            eta_reconstruction=eta_reconstruction,
-            inverter=inverter,
-        )
->>>>>>> 9d02b5ce
         matrix_dictionary["flux"] = trm
         matrix_dictionary["bound_flux"] = bound_flux
         matrix_dictionary["bound_pressure_cell"] = bp_cell
@@ -253,7 +234,7 @@
             # entire grid.
             # TODO: We may want to estimate the memory need, and give a warning if
             # this seems excessive
-<<<<<<< HEAD
+
             if not vector_source:
                 flux, bound_flux, bound_pressure_cell, bound_pressure_face = self._local_discr(
                     g,
@@ -264,7 +245,6 @@
                     eta=eta,
                     eta_reconstruction=eta_reconstruction,
                     inverter=inverter,
-                    apertures=apertures,
                 )
             else:
                 flux, bound_flux, bound_pressure_cell, bound_pressure_face, div_vector_source = self._local_discr(
@@ -276,19 +256,7 @@
                     eta=eta,
                     eta_reconstruction=eta_reconstruction,
                     inverter=inverter,
-                    apertures=apertures,
                 )
-=======
-            flux, bound_flux, bound_pressure_cell, bound_pressure_face = self._local_discr(
-                g,
-                k,
-                bnd,
-                deviation_from_plane_tol,
-                eta=eta,
-                eta_reconstruction=eta_reconstruction,
-                inverter=inverter,
-            )
->>>>>>> 9d02b5ce
         else:
             # Estimate number of partitions necessary based on prescribed memory
             # usage
@@ -479,20 +447,6 @@
             loc_cond[is_dir] = "dir"
         loc_bnd = pp.BoundaryCondition(sub_g, faces=loc_bound_ind, cond=loc_cond)
 
-<<<<<<< HEAD
-=======
-        # Discretization of sub-problem
-        flux_loc, bound_flux_loc, bound_pressure_cell, bound_pressure_face = self._local_discr(
-            sub_g,
-            loc_k,
-            loc_bnd,
-            deviation_from_plane_tol,
-            eta=eta,
-            eta_reconstruction=eta_reconstruction,
-            inverter=inverter,
-        )
-
->>>>>>> 9d02b5ce
         # Map to global indices
         face_map, cell_map = fvutils.map_subgrid_to_grid(
             g, l2g_faces, l2g_cells, is_vector=False
@@ -513,7 +467,6 @@
                 eta=eta,
                 eta_reconstruction=eta_reconstruction,
                 inverter=inverter,
-                apertures=apertures,
             )
 
         else:
@@ -526,7 +479,6 @@
                 eta=eta,
                 eta_reconstruction=eta_reconstruction,
                 inverter=inverter,
-                apertures=apertures,
             )
             # NOTE MS: I am not sure about this mapping since div_vector_source is ready to be
             # multiplied with a cell center vector. cell_map in this case should
