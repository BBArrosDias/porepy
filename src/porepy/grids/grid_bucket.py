--- conflicted
+++ resolved
@@ -249,31 +249,22 @@
 
 #------------------------------------------------------------------------------#
 
-<<<<<<< HEAD
-    def node_neighbors(self, node, cond=None):
-        """
-        Parameters:
-            node: the node
-            cond: (default None) if given a condition to filter the neighbors
-                nodes.
-=======
-    def node_neighbors(self, node, only_higher=False, only_lower=False):
+    def node_neighbors(self, node, only_higher=False, only_lower=False,
+                       cond=None:):
         """
         Parameters:
             node: node in the graph, grid
             only_higher: consider only the higher dimensional neighbors
             only_lower: consider only the lower dimensional neighbors
->>>>>>> 69114faf
+            cond: (default None) if given a condition to filter the neighbors
+                nodes.
         Return:
             list of networkx.node: Neighbors of node 'node'
 
         """
-<<<<<<< HEAD
-        if cond is None:
-            return self.graph.neighbors(node)
-        else:
+        if cond is not None:
+            assert (not only_higher and not only_lower)
             return [g for g in self.graph.neighbors(node) if cond(g)]
-=======
         neigh = np.array(self.graph.neighbors(node))
 
         if not only_higher and not only_lower:
@@ -288,7 +279,6 @@
             # Find the neighbours that are higher dimensional
             is_low = np.array([w.dim < node.dim for w in neigh])
             return neigh[is_low]
->>>>>>> 69114faf
 
 #------------------------------------------------------------------------------#
 
