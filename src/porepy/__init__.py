"""   PorePy.

Root directory for the PorePy package. Contains the following sub-packages:

fracs: Meshing, analysis, manipulations of fracture networks.

grids: Grid class, constructors, partitioning, etc.

numerics: Discretization schemes.

params: Physical parameters, constitutive laws, boundary conditions etc.

utils: Utility functions, array manipulation, computational geometry etc.

viz: Visualization; paraview, matplotlib.

"""

<<<<<<< HEAD
__version__ = "1.1.0"
=======
__version__ = "1.2.3"
>>>>>>> 66ebf50a

# ------------------------------------
# Simplified namespaces. The rue of thumb is that classes and modules that a
# user can be exposed to should have a shortcut here. Borderline cases will be
# decided as needed

__all__ = []

from porepy.utils.common_constants import *

from porepy.utils import error, grid_utils
from porepy.utils.tangential_normal_projection import TangentialNormalProjection

from porepy.utils import permutations

from porepy.geometry import (
    intersections,
    distances,
    constrain_geometry,
    map_geometry,
    geometry_property_checks,
    bounding_box,
)

# Parameters
from porepy.params.bc import (
    BoundaryCondition,
    BoundaryConditionVectorial,
    face_on_side,
)
from porepy.params.tensor import SecondOrderTensor, FourthOrderTensor
from porepy.params.data import (
    Parameters,
    initialize_data,
    initialize_default_data,
    set_state,
    set_iterate,
)
from porepy.params.rock import UnitRock, Shale, SandStone, Granite
from porepy.params.fluid import Water, UnitFluid

# Grids
from porepy.grids.grid import Grid
from porepy.grids.fv_sub_grid import FvSubGrid
from porepy.grids.mortar_grid import MortarGrid, BoundaryMortar
from porepy.grids.grid_bucket import GridBucket
from porepy.grids.structured import CartGrid, TensorGrid
from porepy.grids.simplex import TriangleGrid, TetrahedralGrid
from porepy.grids.simplex import StructuredTriangleGrid, StructuredTetrahedralGrid
from porepy.grids.point_grid import PointGrid
from porepy.grids import match_grids
from porepy.grids.standard_grids import grid_buckets_2d
from porepy.grids import grid_extrusion

# Fractures
from porepy.fracs.fractures_3d import Fracture, EllipticFracture, FractureNetwork3d
from porepy.fracs.fractures_2d import FractureNetwork2d

# Numerics
from porepy.numerics.discretization import VoidDiscretization
from porepy.numerics.interface_laws.elliptic_discretization import (
    EllipticDiscretization,
)

# Control volume, elliptic
from porepy.numerics.fv import fvutils
from porepy.numerics.fv.mpsa import Mpsa
from porepy.numerics.fv.fv_elliptic import (
    FVElliptic,
    EllipticDiscretizationZeroPermeability,
)
from porepy.numerics.fv.tpfa import Tpfa
from porepy.numerics.fv.mpfa import Mpfa
from porepy.numerics.fv.biot import Biot, GradP, DivU, BiotStabilization
from porepy.numerics.fv.source import ScalarSource

# Virtual elements, elliptic
from porepy.numerics.vem.dual_elliptic import project_flux
from porepy.numerics.vem.mvem import MVEM
from porepy.numerics.vem.mass_matrix import MixedMassMatrix, MixedInvMassMatrix
from porepy.numerics.vem.vem_source import DualScalarSource

# Finite elements, elliptic
from porepy.numerics.fem.rt0 import RT0

# Mixed-dimensional discretizations and assemblers
from porepy.numerics.interface_laws.elliptic_interface_laws import (
    RobinCoupling,
    FluxPressureContinuity,
)

from porepy.numerics.interface_laws.cell_dof_face_dof_map import CellDofFaceDofMap
from porepy.numerics.mixed_dim import assembler_filters
from porepy.numerics.mixed_dim.assembler import Assembler

import porepy.numerics

# Transport related
from porepy.numerics.fv.upwind import Upwind
from porepy.numerics.interface_laws.hyperbolic_interface_laws import UpwindCoupling
from porepy.numerics.fv.mass_matrix import MassMatrix
from porepy.numerics.fv.mass_matrix import InvMassMatrix

# Contact mechanics
from porepy.numerics.interface_laws.contact_mechanics_interface_laws import (
    PrimalContactCoupling,
    DivUCoupling,
    MatrixScalarToForceBalance,
    FractureScalarToForceBalance,
)
from porepy.numerics.contact_mechanics.contact_conditions import ColoumbContact
from porepy.numerics.contact_mechanics import contact_conditions

# Related to models and solvers
from porepy.numerics.nonlinear.nonlinear_solvers import NewtonSolver
from porepy.numerics.linear_solvers import LinearSolver
from porepy.models.run_models import run_stationary_model, run_time_dependent_model

from porepy.models.contact_mechanics_biot_model import ContactMechanicsBiot
from porepy.models.contact_mechanics_model import ContactMechanics

# Visualization
from porepy.viz.exporter import Exporter
from porepy.viz.plot_grid import plot_grid, save_img
from porepy.viz.fracture_visualization import plot_fractures, plot_wells

# Modules
from porepy.fracs import utils as frac_utils
from porepy.fracs import meshing, fracture_importer
from porepy.grids import coarsening, partition, refinement
import porepy.utils.derived_discretizations<|MERGE_RESOLUTION|>--- conflicted
+++ resolved
@@ -16,11 +16,7 @@
 
 """
 
-<<<<<<< HEAD
-__version__ = "1.1.0"
-=======
 __version__ = "1.2.3"
->>>>>>> 66ebf50a
 
 # ------------------------------------
 # Simplified namespaces. The rue of thumb is that classes and modules that a
