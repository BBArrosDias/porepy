""" Contains class for storing data / parameters associated with a grid.
"""
import warnings
import numpy as np

from porepy.numerics.mixed_dim.solver import Solver
from porepy.params.tensor import SecondOrder, FourthOrder
from porepy.params.bc import BoundaryCondition


class Parameters(object):
    """ Class to store all physical parameters used by solvers.

    The intention is to provide a unified way of passing around parameters, and
    also circumvent the issue of using a solver for multiple physical
    processes (e.g. different types of boundary conditions in multi-physics
    applications).

    List of possible attributes (implemented as properties, see respective
    getter methods for further description):

    General quantities (not physics specific)

    Scalar quantities
        biot_alpha: Biot's coefficient in poro-elasticity. Defaults to 1.
        fluid_viscosity: In a single phase system. Defaults to 1.
        fluid_compr: Fluid compressibility in a single phase system. Defaults
            to 0.

    Cell-wise quantities:
        aperture (fracture width). Defaults to 1.
        porosity

    Physic-specific
        tensor (Returns permeability, conductivtiy or stiffness)
        bc (BoundaryCondition object)
        bc_val (Boundary values
        sources (flow and transport)

    Solvers will access data as needed. If a solver inquires for unassigned
    data, this will result in a runtime error.

    Attributes (in addition to parameters described above):

    known_physics : list
        List of keyword signifying physical processes. There are at least one
        Solver that uses each of the keywords.

    """

    def __init__(self, g):
        """ Initialize Data object.

        Parameters:

        g - grid:
            Grid where the data is valid. Currently, only number of cells and
            faces are accessed.

        """
        self._num_cells = g.num_cells
        self._num_faces = g.num_faces
        self.dim = g.dim
        self.g = g

        self.known_physics = ['flow', 'transport', 'mechanics']

    def __repr__(self):
        s = 'Data object for grid with ' + str(self._num_cells)
        s += ' cells and ' + str(self._num_faces) + ' faces \n'
        s += 'Assigned attributes / properties: \n'
        s += str(list(self.__dict__.keys()))
        return s

    def _get_physics(self, obj):
        if isinstance(obj, Solver):
            if not hasattr(obj, 'physics'):
                raise AttributeError(
                    'Solver object should have attribute physics')
            s = obj.physics.strip().lower()
        elif isinstance(obj, str):
            s = obj.strip().lower()
        else:
            raise ValueError('Expected str or Solver object')

        if not s in self.known_physics:
            # Give a warning if the physics keyword is unknown
            warnings.warn('Unknown physics ' + s)
        return s

#------------- Start of definition of parameters -------------------------

#------------- Constants

#--------------- Biot Alpha ---------------------------------------
    def get_biot_alpha(self):
        if hasattr(self, '_biot_alpha'):
            return self._biot_alpha
        else:
            return 1

    def set_biot_alpha(self, val):
        if val < 0 or val > 1:
            raise ValueError('Biot\'s constant should be between 0 and 1')
        self._biot_alpha = val
    biot_alpha = property(get_biot_alpha, set_biot_alpha)

#--------------- Fluid viscosity ------------------------------------
    def get_fluid_viscosity(self):
        if hasattr(self, '_fluid_viscosity'):
            return self._fluid_viscosity
        else:
            return 1

    def set_fluid_viscosity(self, val):
        if val <= 0:
            raise ValueError('Fluid viscosity should be positive')
        self._fluid_viscosity = val
    fluid_viscosity = property(get_fluid_viscosity, set_fluid_viscosity)

#----------- Fluid compressibility
    def get_fluid_compr(self):
        if hasattr(self, '_fluid_compr'):
            return self._fluid_compr
        else:
            return 0.

    def set_fluid_compr(self, val):
        if val < 0:
            raise ValueError('Fluid compressibility should be non-negative')
        self._fluid_compr = val
    fluid_compr = property(get_fluid_compr, set_fluid_compr)

#-------------------- Cell-wise quantities below here --------------------

#------------------ Aperture -----------------

    def get_aperture(self, default=1):
        """ double or array_like
        Cell-wise quantity representing fracture aperture (really, height of
        surpressed dimensions). Set as either a np.ndarray, or a scalar
        (uniform) value. Always returned as np.ndarray.
        """
        if not hasattr(self, '_apertures'):
            return default * np.ones(self._num_cells)

        if isinstance(self._apertures, np.ndarray):
            # Hope that the user did not initialize as array with wrong size
            return self._apertures
        else:
            return self._apertures * np.ones(self._num_cells)

    def set_aperture(self, val):
        if np.any(val < 0):
            raise ValueError('Negative aperture')
        self._apertures = val

    aperture = property(get_aperture, set_aperture)

#---------------- Porosity -------------------------------------------------

    def get_porosity(self, default=1):
        """ double or array-like
        Cell-wise representation of porosity. Set as either a np.ndarary, or a
        scalar (uniform) value. Always returned as np.ndarray.
        """
        if not hasattr(self, '_porosity'):
            return default * np.ones(self._num_cells)

        if isinstance(self._porosity, np.ndarray):
            # Hope that the user did not initialize as array with wrong size
            return self._porosity
        else:
            return self._porosity * np.ones(self._num_cells)

    def set_porosity(self, val):
        if isinstance(val, np.ndarray):
            if np.any(val < 0) or np.any(val > 1):
                raise ValueError('Porosity outside unit interval')
        else:
            if val < 0 or val > 1:
                raise ValueError('Porosity outside unit interval')
        self._porosity = val

    porosity = property(get_porosity, set_porosity)

#---------------- Discharge -------------------------------------------------

    def get_discharge(self):
        """ double or array-like
        Face-wise representation of discharge.
<<<<<<< HEAD
        Always set and returned as np.ndarray (1 x g.num_faces) for
        internal grids. For edges between dimensions they may also
        be grid1.num_cells x grid2.num_cells.
=======
        Always set and returned as np.ndarray (1 x g.num_faces).
>>>>>>> 7115d7b9
        """
        if not hasattr(self, '_discharge'):
            raise ValueError('Discharge not set')
        return self._discharge

    def set_discharge(self, val):
        if not isinstance(val, np.ndarray):
            raise ValueError('Only np.ndarray allowed for discharge')
        else:
            self._discharge = val

    discharge = property(get_discharge, set_discharge)


#----------- Multi-physics (solver-/context-dependent) parameters below -----

#------------------- Sources ---------------------------------------------

    def get_source(self, obj):
        """ Pick out physics-specific source.

        Discretization methods should access this method.

        Parameters:

        obj : Solver or str
            Identification of physical regime. Either discretization object
            with attribute 'physics' or a str.

        Returns:

        np.ndarray
            Volume source if obj.physics equals 'flow'
            Heat source if obj.physics equals 'transport'.

        """
        physics = self._get_physics(obj)

        if physics == 'flow':
            return self.get_source_flow()
        elif physics == 'transport':
            return self.get_source_transport()
        elif physics == 'mechanics':
            return self.get_source_mechanics()
        else:
            raise ValueError('Unknown physics "%s".\n Possible physics are: %s'
                             % (physics, self.known_physics))

    def set_source(self, obj, val):
        """ Set physics-specific source

        Parameters:

        obj: Solver or str
            Identification of physical regime. Either discretization object
            with attribute 'physics' or a str.

        val: np.ndarray. Size self._num_cells
            Source terms in each cell.

        """
        physics = self._get_physics(obj)

        if physics == 'flow':
            self._source_flow = val
        elif physics == 'transport':
            self._source_transport = val
        elif physics == 'mechanics':
            self._source_mechanics = val
        else:
            raise ValueError('Unknown physics "%s".\n Possible physics are: %s'
                             % (physics, self.known_physics))

    def get_source_flow(self):
        """ array_like
        Cell-wise quantity representing the volume source in a cell. Represent
        total in/outflow in the cell (integrated over the cell volume).
        Sources should be accessed via get_source / set_source
        """
        if hasattr(self, '_source_flow'):
            return self._source_flow
        else:
            return np.zeros(self._num_cells)

    source_flow = property(get_source_flow)

    def get_source_transport(self):
        """ array_like
        Cell-wise quantity representing the concentration / temperature source
        in a cell. Represent total in/outflow in the cell (integrated over the
        cell volume).
        Sources should be accessed via get_source / set_source
        """
        if hasattr(self, '_source_transport'):
            return self._source_transport
        else:
            return np.zeros(self._num_cells)

    source_transport = property(get_source_transport)

    def get_source_mechanics(self):
        if hasattr(self, '_source_mechanics'):
            return self._source_mechanics
        else:
            return np.zeros(self._num_cells * self._dim)
    source_mechanics = property(get_source_mechanics)

#-------------------- Permeability, conductivity, ---------------------

    def get_tensor(self, obj):
        """ Pick out physics-specific tensor.

        Discretization methods considering second and fourth orrder tensors
        (e.g. permeability, conductivity, stiffness) should access this method.

        Parameters:

        obj : Solver
            Discretization object. Should have attribute 'physics'.

        Returns:

        tensor, representing
            Permeability if obj.physics equals 'flow'
            conductivity if obj.physics equals 'transport'
            stiffness if physics equals 'mechanics'

        """
        physics = self._get_physics(obj)

        if physics == 'flow':
            return self.get_permeability()
        elif physics == 'transport':
            return self.get_conductivity()
        elif physics == 'mechanics':
            return self.get_stiffness()
        else:
            raise ValueError('Unknown physics "%s".\n Possible physics are: %s'
                             % (physics, self.known_physics))

    def set_tensor(self, obj, val):
        """ Set physics-specific source

        Parameters:

        obj: Solver or str
            Identification of physical regime. Either discretization object
            with attribute 'physics' or a str.

        val : tensor, representing
            Permeability if obj.physics equals 'flow'
            conductivity if obj.physics equals 'transport'
            stiffness if physics equals 'mechanics'

        """
        physics = self._get_physics(obj)

        if physics == 'flow':
            self._perm = val
        elif physics == 'transport':
            self._conductivity = val
        elif physics == 'mechanics':
            self._stiffness = val
        else:
            raise ValueError('Unknown physics "%s".\n Possible physics are: %s'
                             % (physics, self.known_physics))

    def get_permeability(self):
        """ tensor.SecondOrder
        Cell wise permeability, represented as a second order tensor.
        Defaults to a unit tensor.
        """
        if hasattr(self, '_perm'):
            return self._perm
        else:
            t = SecondOrder(self.dim, np.ones(self._num_cells))
            return t

    perm = property(get_permeability)

    def get_conductivity(self):
        """ tensor.SecondOrder
        Cell wise conductivity, represented as a second order tensor.
        Defaults to a unit tensor.
        """
        if hasattr(self, '_conductivity'):
            return self._conductivity
        else:
            t = SecondOrder(self.dim, np.ones(self._num_cells))
            return t

    conductivity = property(get_conductivity)

    def get_stiffness(self):
        """ Stiffness matrix, defined as fourth order tensor.
        If not defined, a unit tensor is returned.
        """
        if hasattr(self, '_stiffness'):
            return self._stiffness
        else:
            t = FourthOrder(self.dim, np.ones(self._num_cells),
                            np.ones(self._num_cells))
            return t

    stiffness = property(get_stiffness)

#--------------------- Boundary conditions and values ------------------------

# Boundary condition

    def get_bc(self, obj):
        """ Pick out physics-specific boundary condition

        Discretization methods should access this method.

        Parameters:

        obj : Solver
            Discretization object. Should have attribute 'physics'.

        Returns:

        BoundaryCondition, for
            flow/pressure equation y if physics equals 'flow'
            transport equation if physics equals 'transport'
            elasticity if physics equals 'mechanics'

        """
        physics = self._get_physics(obj)

        if physics == 'flow':
            return self.get_bc_flow()
        elif physics == 'transport':
            return self.get_bc_transport()
        elif physics == 'mechanics':
            return self.get_bc_mechanics()

    def set_bc(self, obj, val):
        """ Set physics-specific boundary condition

        Parameters:

        obj: Solver or str
            Identification of physical regime. Either discretization object
            with attribute 'physics' or a str.

        val : BoundaryCondition, representing
            flow/pressure equation y if physics equals 'flow'
            transport equation if physics equals 'transport'
            elasticity if physics equals 'mechanics'

        """
        physics = self._get_physics(obj)

        if physics == 'flow':
            self._bc_flow = val
        elif physics == 'transport':
            self._bc_transport = val
        elif physics == 'mechanics':
            self._bc_mechanics = val
        else:
            raise ValueError('Unknown physics "%s".\n Possible physics are: %s'
                             % (physics, self.known_physics))

    def get_bc_flow(self):
        """ BoundaryCondition object
        Cell wise permeability, represented as a second order tensor.
        Solvers should rather access get_tensor().
        """
        if hasattr(self, '_bc_flow'):
            return self._bc_flow
        else:
            return BoundaryCondition(self.g)

    bc_flow = property(get_bc_flow)

    def get_bc_transport(self):
        """ bc.BoundaryCondition
        Cell wise conductivity, represented as a second order tensor.
        Solvers should rather access tensor().
        """
        if hasattr(self, '_bc_transport'):
            return self._bc_transport
        else:
            return BoundaryCondition(self.g)

    conductivity = property(get_conductivity)

    def get_bc_mechanics(self):
        """ Stiffness matrix, defined as fourth order tensor
        """
        if hasattr(self, '_bc_mechanics'):
            return self._bc_mechanics
        else:
            return BoundaryCondition(self.g)

    stiffness = property(get_stiffness)


# Boundary value

    def get_bc_val(self, obj):
        """ Pick out physics-specific boundary condition

        Discretization methods should access this method.

        Parameters:

        obj : Solver
            Discretization object. Should have attribute 'physics'.

        Returns:

        BoundaryCondition, for
            flow/pressure equation y if physics equals 'flow'
            transport equation if physics equals 'transport'
            elasticity if physics equals 'mechanics'
            If the BoundaryCondition is not specified, Neumann conditions will
            be assigned.
        """
        physics = self._get_physics(obj)

        if physics == 'flow':
            return self.get_bc_val_flow()
        elif physics == 'transport':
            return self.get_bc_val_transport()
        elif physics == 'mechanics':
            return self.get_bc_val_mechanics()
        else:
            raise ValueError('Unknown physics "%s".\n Possible physics are: %s'
                             % (physics, self.known_physics))

    def set_bc_val(self, obj, val):
        """ Set physics-specific boundary condition

        Parameters:

        obj: Solver or str
            Identification of physical regime. Either discretization object
            with attribute 'physics' or a str.

        val : BoundaryCondition, representing
            flow/pressure equation y if physics equals 'flow'
            transport equation if physics equals 'transport'
            elasticity if physics equals 'mechanics'

        """
        physics = self._get_physics(obj)

        if physics == 'flow':
            self._bc_val_flow = val
        elif physics == 'transport':
            self._bc_val_transport = val
        elif physics == 'mechanics':
            self._bc_val_mechanics = val
        else:
            raise ValueError('Unknown physics "%s".\n Possible physics are: %s'
                             % (physics, self.known_physics))

    def get_bc_val_flow(self):
        """ tensor.SecondOrder
        Cell wise permeability, represented as a second order tensor.
        Solvers should rather access get_tensor().
        """
        if hasattr(self, '_bc_val_flow'):
            return self._bc_val_flow
        else:
            return np.zeros(self._num_faces)

    bc_val_flow = property(get_bc_val_flow)

    def get_bc_val_transport(self):
        """ tensor.SecondOrder
        Cell wise conductivity, represented as a second order tensor.
        Solvers should rather access tensor().
        """
        if hasattr(self, '_bc_val_transport'):
            return self._bc_val_transport
        else:
            return np.zeros(self._num_faces)

    bc_val_transport = property(get_bc_val_transport)

    def get_bc_val_mechanics(self):
        """ tensor.FourthOrder
        Cell wise conductivity, represented as a fourth order tensor.
        Solvers should rather access tensor().
        """
        if hasattr(self, '_bc_val_mechanics'):
            return self._bc_val_mechanics
        else:
            return np.zeros(self._num_faces * self.dim)
    bc_val_mechanics = property(get_bc_val_mechanics)<|MERGE_RESOLUTION|>--- conflicted
+++ resolved
@@ -189,13 +189,9 @@
     def get_discharge(self):
         """ double or array-like
         Face-wise representation of discharge.
-<<<<<<< HEAD
         Always set and returned as np.ndarray (1 x g.num_faces) for
         internal grids. For edges between dimensions they may also
         be grid1.num_cells x grid2.num_cells.
-=======
-        Always set and returned as np.ndarray (1 x g.num_faces).
->>>>>>> 7115d7b9
         """
         if not hasattr(self, '_discharge'):
             raise ValueError('Discharge not set')
