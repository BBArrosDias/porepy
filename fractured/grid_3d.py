import numpy as np
import scipy.sparse as sps
import time


from core.grids import simplex, structured, point_grid
from gridding import constants
from gridding.grid_bucket import Grid_Bucket
from gridding.gmsh import gmsh_interface, mesh_io
from gridding.fractured import fractures
import compgeom.sort_points
import compgeom.basics as cg
from utils import setmembership


def create_grid(fracs, box, **kwargs):
    """
    Create grids for a domain with possibly intersecting fractures in 3d.

    Based on polygons describing the individual fractures, the method computes
    fracture intersections, creates a gmsh input file, runs gmsh and reads the
    result, and then constructs grids in 3d (the whole domain), 2d (one for
    each individual fracture), 1d (along fracture intersections), and 0d
    (meeting between intersections).

    TODO: The method finds the mapping between faces in one dimension and cells
        in a lower dimension, but the information is not used. Should be
        returned in a sensible format.

    Parameters:
        fracs (list of np.ndarray, each 3xn): Vertexes in the polygons for each
            fracture.
        box (dictionary). Domain specification. Should have keywords xmin,
            xmax, ymin, ymax, zmin, zmax.
        **kwargs: To be explored. Should contain the key 'gmsh_path'.

    Returns:
        list (length 4): For each dimension (3 -> 0), a list of all grids in
            that dimension.

    """

    # Verbosity level
    verbose = kwargs.get('verbose', 1)

    # File name for communication with gmsh
    file_name = kwargs.get('file_name', 'gmsh_frac_file')

    # Convert the fractures from numpy representation to our 3D fracture data
    # structure.
    frac_list = []
    for f in fracs:
        frac_list.append(fractures.Fracture(f))

    # Combine the fractures into a network
    network = fractures.FractureNetwork(frac_list)

    # Impose domain boundary. For the moment, the network should be immersed in
    # the domain, or else gmsh will complain.
    network.impose_external_boundary(box)

    # Find intersections and split them, preparing the way for dumping the
    # network to gmsh
    network.find_intersections()
    network.split_intersections()

    in_file = file_name + '.geo'
    out_file = file_name + '.msh'

    network.to_gmsh(in_file, **kwargs)
    gmsh_path = kwargs.get('gmsh_path')

    gmsh_verbose = kwargs.get('gmsh_verbose', verbose)
    gmsh_opts = {'-v': gmsh_verbose}
    gmsh_status = gmsh_interface.run_gmsh(gmsh_path, in_file, out_file, dims=3,
                                          **gmsh_opts)

    if verbose > 0:
        start_time = time.time()
        if gmsh_status == 0:
            print('Gmsh processed file successfully')
        else:
            print('Gmsh failed with status ' + str(gmsh_status))

    pts, cells, phys_names, cell_info = gmsh_interface.read_gmsh(out_file)

    # Call upon helper functions to create grids in various dimensions.
    # The constructors require somewhat different information, reflecting the
    # different nature of the grids.
    g_3d = _create_3d_grids(pts, cells)
    g_2d = _create_2d_grids(pts, cells, phys_names, cell_info, network)
    g_1d, tip_pts = _create_1d_grids(pts, cells, phys_names, cell_info)
    g_0d = _create_0d_grids(pts, cells)

    grids = [g_3d, g_2d, g_1d, g_0d]

    bucket = assemble_in_bucket(grids)

    if verbose > 0:
        print('\n')
        print('Grid creation completed. Elapsed time ' + str(time.time() -
                                                             start_time))
        print('\n')
        for g_set in grids:
            if len(g_set) > 0:
                s = 'Created ' + str(len(g_set)) + ' ' + str(g_set[0].dim) + \
                    '-d grids with '
                num = 0
                for g in g_set:
                    num += g.num_cells
                s += str(num) + ' cells'
                print(s)
        print('\n')

    # We should also return the result of interdim_mappings, and possibly
    # tip_pts?
<<<<<<< HEAD
    return grids, network
=======
    return bucket

>>>>>>> 57bab0ad

def _create_3d_grids(pts, cells):
    tet_cells = cells['tetra']
    g_3d = simplex.TetrahedralGrid(pts.transpose(), tet_cells.transpose())

    # Create mapping to global numbering (will be a unit mapping, but is
    # crucial for consistency with lower dimensions)
    g_3d.global_point_ind = np.arange(pts.shape[0])

    # Convert to list to be consistent with lower dimensions
    # This may also become useful in the future if we ever implement domain
    # decomposition approaches based on gmsh.
    g_3d = [g_3d]
    return g_3d


def _create_2d_grids(pts, cells, phys_names, cell_info, network):
    # List of 2D grids, one for each surface
    g_2d = []

    # Special treatment of the case with no fractures
    if not 'triangle' in cells:
        return g_2d

    # Recover cells on fracture surfaces, and create grids
    tri_cells = cells['triangle']

    # Map from split polygons and fractures, as defined by the network
    # decomposition
    poly_2_frac = network.decomposition['polygon_frac']

    num_tri = len(phys_names['triangle'])
    gmsh_num = np.zeros(num_tri)
    frac_num = np.zeros(num_tri)

    for i, pn in enumerate(phys_names['triangle']):
        offset = pn[2].rfind('_')
        frac_num[i] = poly_2_frac[int(pn[2][offset + 1:])]
        gmsh_num[i] = pn[1]

    for fi in np.unique(frac_num):
        loc_num = np.where(frac_num == fi)[0]
        loc_gmsh_num = gmsh_num[loc_num]

        loc_tri_glob_ind = np.empty((0, 3))
        for ti in loc_gmsh_num:
            # It seems the gmsh numbering corresponding to the physical tags
            # (as found in physnames) is stored in the first column of info
            gmsh_ind = np.where(cell_info['triangle'][:, 0] == ti)[0]
            loc_tri_glob_ind = np.vstack((loc_tri_glob_ind,
                                          tri_cells[gmsh_ind, :]))

        loc_tri_glob_ind = loc_tri_glob_ind.astype('int')
        pind_loc, p_map = np.unique(loc_tri_glob_ind, return_inverse=True)
        loc_tri_ind = p_map.reshape((-1, 3))
        g = simplex.TriangleGrid(pts[pind_loc, :].transpose(),
                                 loc_tri_ind.transpose())
        # Add mapping to global point numbers
        g.global_point_ind = pind_loc

        # Append to list of 2d grids
        g_2d.append(g)
    return g_2d


def _create_1d_grids(pts, cells, phys_names, cell_info):
    # Recover lines
    # There will be up to three types of physical lines: intersections (between
    # fractures), fracture tips, and auxiliary lines (to be disregarded)

    g_1d = []

    # If there are no fracture intersections, we return empty lists
    if not 'line' in cells:
        return g_1d, np.empty(0)

    gmsh_const = gridding.constants.GmshConstants()

    line_tags = cell_info['line'][:, 0]
    line_cells = cells['line']

    gmsh_intersection_num = []
    gmsh_tip_num = []
    tip_pts = np.empty(0)

    for i, pn in enumerate(phys_names['line']):

        # Index of the final underscore in the physical name. Chars before this
        # will identify the line type, the one after will give index
        offset_index = pn[2].rfind('_')
        line_num = int(pn[2][offset_index + 1:])
        loc_line_cell_num = np.where(line_tags == pn[1])[0]
        loc_line_pts = line_cells[loc_line_cell_num, :]

        assert loc_line_pts.size > 1

        line_type = pn[2][:offset_index]
        if line_type == gmsh_const.PHYSICAL_NAME_FRACTURE_TIP[:-1]:
            gmsh_tip_num.append(i)

            # We need not know which fracture the line is on the tip of (do
            # we?)
            tip_pts = np.append(tip_pts, np.unique(loc_line_pts))

        elif line_type == gmsh_const.PHYSICAL_NAME_FRACTURE_LINE[:-1]:
            loc_pts_1d = np.unique(loc_line_pts)  # .flatten()

            loc_coord = pts[loc_pts_1d, :].transpose()
            loc_center = np.mean(loc_coord, axis=1).reshape((-1, 1))
            loc_coord -= loc_center

            # Check that the points indeed form a line
            assert cg.is_collinear(loc_coord)
            # Find the tangent of the line
            tangent = cg.compute_tangent(loc_coord)
            # Projection matrix
            rot = cg.project_plane_matrix(loc_coord, tangent)
            loc_coord_1d = rot.dot(loc_coord)

            # The points are now 1d along one of the coordinate axis, but we
            # don't know which yet. Find this.

            sum_coord = np.sum(np.abs(loc_coord_1d), axis=1)
            active_dimension = np.logical_not(np.isclose(sum_coord, 0))
            # Check that we are indeed in 1d
            assert np.sum(active_dimension) == 1

            # Sort nodes, and create grid
            coord_1d = loc_coord[active_dimension]
            sort_ind = np.argsort(coord_1d)[0]
            sorted_coord = coord_1d[0, sort_ind]
            g = structured.TensorGrid(sorted_coord)

            # Project back again to 3d coordinates
            irot = rot.transpose()
            g.nodes = irot.dot(g.nodes) + loc_coord

            # Add mapping to global point numbers
            g.global_point_ind = loc_pts_1d[sort_ind]

            g_1d.append(g)

        else:  # Auxiliary line
            pass

    return g_1d, tip_pts


def _create_0d_grids(pts, cells):
    # Find 0-d grids (points)
    # We know the points are 1d, so squeeze the superflous dimension
    g_0d = []
    if 'vertex' in cells:
        point_cells = cells['vertex'].ravel()
        for pi in point_cells:
            g = point_grid.PointGrid(pts[pi])
            g.global_point_ind = np.asarray(pi)
            g_0d.append(g)
    return g_0d


def assemble_in_bucket(grids):
    bucket = Grid_Bucket()
    bucket.add_grids(grids)
    for dim in range(len(grids) - 1):
        for hg in grids[dim]:
            # Sort the face nodes for simple comparison. np.sort returns a copy
            # of the list,
            fn_loc = hg.face_nodes.indices.reshape((hg.dim, hg.num_faces),
                                                   order='F')
            # Convert to global numbering
            fn = hg.global_point_ind[fn_loc]
            fn = np.sort(fn, axis=0)
            fn = fn.ravel()
            for lg in grids[dim + 1]:
                cell_2_face, cell = obtain_interdim_mappings(lg, fn)
                face_cells = sps.csc_matrix(
                    ((np.array([True] * cell.size)), cell, cell_2_face),
                    (hg.num_faces, lg.num_cells))
                bucket.add_relation([hg, lg], face_cells)
    return bucket


<<<<<<< HEAD
            for lg in grids[dim+1]:
                if lg.dim > 0:
                    cn_loc = lg.cell_nodes().indices.reshape((lg.dim+1,
                                                              lg.num_cells),
                                                             order='F')
                    cn = lg.global_point_ind[cn_loc]
                    cn = np.sort(cn, axis=0)
                else:
                    cn = np.array([lg.global_point_ind])
                    # We also know that the higher-dimensional grid has faces
                    # of a single node. This sometimes fails, so enforce it.
                    fn = fn.ravel()

                is_mem, cell_2_face = setmembership.ismember_rows(cn, fn)

                # An element in cell_2_face gives, for all cells in the
                # lower-dimensional grid, the index of the corresponding face
                # in the higher-dimensional structure.
                low_dim_cell = np.where(is_mem)[0]
                lg.cell_2_face = cell_2_face
                lg.cell_2_face_pos = np.arange(cell_2_face.size+1)
=======
def obtain_interdim_mappings(lg, fn):
    # Next, find mappings between faces in one dimension and cells in the lower
    # dimension
    if lg.dim > 0:
        cn_loc = lg.cell_nodes().indices.reshape((lg.dim + 1,
                                                  lg.num_cells),
                                                 order='F')
        cn = lg.global_point_ind[cn_loc]
        cn = np.sort(cn, axis=0)
    else:
        cn = np.array([lg.global_point_ind])
        # We also know that the higher-dimensional grid has faces
        # of a single node. This sometimes fails, so enforce it.

    is_mem, cell_2_face = setmembership.ismember_rows(cn, fn)

    # An element in cell_2_face gives, for all cells in the
    # lower-dimensional grid, the index of the corresponding face
    # in the higher-dimensional structure.

    low_dim_cell = np.where(is_mem)[0]
    return cell_2_face, low_dim_cell
>>>>>>> 57bab0ad
<|MERGE_RESOLUTION|>--- conflicted
+++ resolved
@@ -114,12 +114,8 @@
 
     # We should also return the result of interdim_mappings, and possibly
     # tip_pts?
-<<<<<<< HEAD
-    return grids, network
-=======
     return bucket
 
->>>>>>> 57bab0ad
 
 def _create_3d_grids(pts, cells):
     tet_cells = cells['tetra']
@@ -303,29 +299,6 @@
     return bucket
 
 
-<<<<<<< HEAD
-            for lg in grids[dim+1]:
-                if lg.dim > 0:
-                    cn_loc = lg.cell_nodes().indices.reshape((lg.dim+1,
-                                                              lg.num_cells),
-                                                             order='F')
-                    cn = lg.global_point_ind[cn_loc]
-                    cn = np.sort(cn, axis=0)
-                else:
-                    cn = np.array([lg.global_point_ind])
-                    # We also know that the higher-dimensional grid has faces
-                    # of a single node. This sometimes fails, so enforce it.
-                    fn = fn.ravel()
-
-                is_mem, cell_2_face = setmembership.ismember_rows(cn, fn)
-
-                # An element in cell_2_face gives, for all cells in the
-                # lower-dimensional grid, the index of the corresponding face
-                # in the higher-dimensional structure.
-                low_dim_cell = np.where(is_mem)[0]
-                lg.cell_2_face = cell_2_face
-                lg.cell_2_face_pos = np.arange(cell_2_face.size+1)
-=======
 def obtain_interdim_mappings(lg, fn):
     # Next, find mappings between faces in one dimension and cells in the lower
     # dimension
@@ -347,5 +320,4 @@
     # in the higher-dimensional structure.
 
     low_dim_cell = np.where(is_mem)[0]
-    return cell_2_face, low_dim_cell
->>>>>>> 57bab0ad
+    return cell_2_face, low_dim_cell