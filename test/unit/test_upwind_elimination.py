--- conflicted
+++ resolved
@@ -66,11 +66,7 @@
             param.set_aperture(aperture)
 
             kxx = np.ones(g.num_cells) * np.power(1e3, g.dim < gb.dim_max())
-<<<<<<< HEAD
-            p = tensor.SecondOrderTensor(3, kxx, kyy=kxx, kzz=kxx)
-=======
-            p = pp.SecondOrder(3, kxx, kyy=kxx, kzz=kxx)
->>>>>>> e5552351
+            p = pp.SecondOrderTensor(3, kxx, kyy=kxx, kzz=kxx)
             param.set_tensor('flow', p)
 
             bound_faces = g.tags['domain_boundary_faces'].nonzero()[0]
